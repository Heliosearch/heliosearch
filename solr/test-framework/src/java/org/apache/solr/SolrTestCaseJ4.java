--- conflicted
+++ resolved
@@ -150,14 +150,11 @@
   @BeforeClass 
   @SuppressWarnings("unused")
   private static void beforeClass() {
-<<<<<<< HEAD
     HSTest.startTracking();
-=======
     initCoreDataDir = createTempDir("init-core-data");
 
     System.err.println("Creating dataDir: " + initCoreDataDir.getAbsolutePath());
     
->>>>>>> 18dba2a4
     System.setProperty("jetty.testMode", "true");
     System.setProperty("enable.update.log", usually() ? "true" : "false");
     System.setProperty("tests.shardhandler.randomSeed", Long.toString(random().nextLong()));
