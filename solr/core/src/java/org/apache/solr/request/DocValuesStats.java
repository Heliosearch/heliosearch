package org.apache.solr.request;

/*
 * Licensed to the Apache Software Foundation (ASF) under one or more
 * contributor license agreements.  See the NOTICE file distributed with
 * this work for additional information regarding copyright ownership.
 * The ASF licenses this file to You under the Apache License, Version 2.0
 * (the "License"); you may not use this file except in compliance with
 * the License.  You may obtain a copy of the License at
 *
 *     http://www.apache.org/licenses/LICENSE-2.0
 *
 * Unless required by applicable law or agreed to in writing, software
 * distributed under the License is distributed on an "AS IS" BASIS,
 * WITHOUT WARRANTIES OR CONDITIONS OF ANY KIND, either express or implied.
 * See the License for the specific language governing permissions and
 * limitations under the License.
 */

import java.io.IOException;
import java.util.List;
import java.util.Map;

import org.apache.lucene.index.AtomicReaderContext;
import org.apache.lucene.index.DocValues;
import org.apache.lucene.index.MultiDocValues.MultiSortedDocValues;
import org.apache.lucene.index.MultiDocValues.MultiSortedSetDocValues;
import org.apache.lucene.index.MultiDocValues.OrdinalMap;
import org.apache.lucene.index.SortedDocValues;
import org.apache.lucene.index.SortedSetDocValues;
import org.apache.lucene.search.DocIdSet;
import org.apache.lucene.search.DocIdSetIterator;
import org.apache.lucene.search.Filter;
import org.apache.lucene.util.BytesRef;
import org.apache.lucene.util.LongValues;
import org.apache.solr.common.SolrException;
import org.apache.solr.handler.component.FieldFacetStats;
import org.apache.solr.handler.component.StatsValues;
import org.apache.solr.handler.component.StatsValuesFactory;
import org.apache.solr.schema.FieldType;
import org.apache.solr.schema.SchemaField;
import org.apache.solr.search.DocSet;
import org.apache.solr.search.QueryContext;
import org.apache.solr.search.SolrIndexSearcher;

/**
 * Computes term stats for docvalues field (single or multivalued).
 * <p>
 * Instead of working on a top-level reader view (binary-search per docid),
 * it collects per-segment, but maps ordinals to global ordinal space using
 * MultiDocValues' OrdinalMap.
 */
public class DocValuesStats {
  private DocValuesStats() {}
  
  public static StatsValues getCounts(SolrIndexSearcher searcher, String fieldName, DocSet docs, boolean calcDistinct, String[] facet) throws IOException {
    SchemaField schemaField = searcher.getSchema().getField(fieldName);
    FieldType ft = schemaField.getType();
    QueryContext qcontext = QueryContext.newContext(searcher);
    StatsValues res = StatsValuesFactory.createStatsValues(qcontext, schemaField, calcDistinct);
    
    //Initialize facetstats, if facets have been passed in
    final FieldFacetStats[] facetStats = new FieldFacetStats[facet.length];
    int upto = 0;
       
    for (String facetField : facet) {
      SchemaField fsf = searcher.getSchema().getField(facetField);
      if ( fsf.multiValued()) {
        throw new SolrException(SolrException.ErrorCode.BAD_REQUEST,
          "Stats can only facet on single-valued fields, not: " + facetField );
      }
      
      SchemaField facetSchemaField = searcher.getSchema().getField(facetField);
      facetStats[upto++] = new FieldFacetStats(searcher, facetField, schemaField, facetSchemaField, calcDistinct);
    }
    // TODO: remove multiValuedFieldCache(), check dv type / uninversion type?
    final boolean multiValued = schemaField.multiValued() || ft.multiValuedFieldCache();

    SortedSetDocValues si; // for term lookups only
    OrdinalMap ordinalMap = null; // for mapping per-segment ords to global ones
    if (multiValued) {
      si = searcher.getAtomicReader().getSortedSetDocValues(fieldName);
      
      if (si instanceof MultiSortedSetDocValues) {
        ordinalMap = ((MultiSortedSetDocValues)si).mapping;
      }
    } else {
      SortedDocValues single = searcher.getAtomicReader().getSortedDocValues(fieldName);
      si = single == null ? null : DocValues.singleton(single);
      if (single instanceof MultiSortedDocValues) {
        ordinalMap = ((MultiSortedDocValues)single).mapping;
      }
    }
    if (si == null) {
      si = DocValues.emptySortedSet();
    }
    if (si.getValueCount() >= Integer.MAX_VALUE) {
      throw new UnsupportedOperationException("Currently this stats method is limited to " + Integer.MAX_VALUE + " unique terms");
    }
<<<<<<< HEAD

    DocSet all = searcher.getDocSet(new TermRangeQuery(fieldName, null, null, false, false));
    DocSet missing = docs.andNot( all );
    all.decref();
    try {

    final int nTerms = (int) si.getValueCount();

=======
    
    int missingDocCountTotal = 0;
    final int nTerms = (int) si.getValueCount();    
>>>>>>> bb2e87b1
    // count collection array only needs to be as big as the number of terms we are
    // going to collect counts for.
    final int[] counts = new int[nTerms];

    Filter filter = docs.getTopFilter();
    List<AtomicReaderContext> leaves = searcher.getTopReaderContext().leaves();
    
    for (int subIndex = 0; subIndex < leaves.size(); subIndex++) {
      AtomicReaderContext leaf = leaves.get(subIndex);
      DocIdSet dis = filter.getDocIdSet(leaf, null); // solr docsets already exclude any deleted docs
      DocIdSetIterator disi = null;
      
      if (dis != null) {
        disi = dis.iterator();
      }
      if (disi != null) {
        int docBase = leaf.docBase;
        
        if (multiValued) {
          SortedSetDocValues sub = leaf.reader().getSortedSetDocValues(fieldName);
          if (sub == null) {
            sub = DocValues.emptySortedSet();
          }
          final SortedDocValues singleton = DocValues.unwrapSingleton(sub);
          if (singleton != null) {
            // some codecs may optimize SORTED_SET storage for single-valued fields
            missingDocCountTotal += accumSingle(counts, docBase, facetStats, singleton, disi, subIndex, ordinalMap);
          } else {
            missingDocCountTotal += accumMulti(counts, docBase, facetStats, sub, disi, subIndex, ordinalMap);
          }
        } else {
          SortedDocValues sub = leaf.reader().getSortedDocValues(fieldName);
          if (sub == null) {
            sub = DocValues.emptySorted();
          }
          missingDocCountTotal += accumSingle(counts, docBase, facetStats, sub, disi, subIndex, ordinalMap);
        }
      }
    }
<<<<<<< HEAD

=======
>>>>>>> bb2e87b1
    // add results in index order
    for (int ord = 0; ord < counts.length; ord++) {
      int count = counts[ord];

      if (count > 0) {
        final BytesRef value = si.lookupOrd(ord);
        res.accumulate(value, count);
        for (FieldFacetStats f : facetStats) {
          f.accumulateTermNum(ord, value);
        }
      }
    }
    res.addMissing(missingDocCountTotal);
    
    if (facetStats.length > 0) {
      for (FieldFacetStats f : facetStats) {
<<<<<<< HEAD
        Map<String, StatsValues> facetStatsValues = f.facetStatsValues;
        FieldType facetType = searcher.getSchema().getFieldType(f.name);
        for (Map.Entry<String, StatsValues> entry : facetStatsValues.entrySet()) {
          String termLabel = entry.getKey();
          int missingCount = searcher.numDocs(new TermQuery(new Term(f.name, facetType.toInternal(termLabel))), missing);
          entry.getValue().addMissing(missingCount);
        }
=======
        Map<String,StatsValues> facetStatsValues = f.facetStatsValues;
        f.accumulateMissing();
>>>>>>> bb2e87b1
        res.addFacet(f.name, facetStatsValues);
      }
    }
    
    return res;


    } finally {
       missing.decref();
    }
  }

  /** accumulates per-segment single-valued stats */
  static int accumSingle(int counts[], int docBase, FieldFacetStats[] facetStats, SortedDocValues si, DocIdSetIterator disi, int subIndex, OrdinalMap map) throws IOException {
    final LongValues ordMap = map == null ? null : map.getGlobalOrds(subIndex);
    int missingDocCount = 0;
    int doc;
    while ((doc = disi.nextDoc()) != DocIdSetIterator.NO_MORE_DOCS) {
      int term = si.getOrd(doc);
      if (term >= 0) {
        if (map != null) {
          term = (int) ordMap.get(term);
        }
        counts[term]++;
        for (FieldFacetStats f : facetStats) {
          f.facetTermNum(docBase + doc, term);
        }
      }else{
        for (FieldFacetStats f : facetStats) {
          f.facetMissingNum(docBase + doc);
        }
        
        missingDocCount++;
      }
    }
    return missingDocCount;
  }
  
  /** accumulates per-segment multi-valued stats */
  
  static int accumMulti(int counts[], int docBase, FieldFacetStats[] facetStats, SortedSetDocValues si, DocIdSetIterator disi, int subIndex, OrdinalMap map) throws IOException {
    final LongValues ordMap = map == null ? null : map.getGlobalOrds(subIndex);
    int missingDocCount = 0;
    int doc;
    while ((doc = disi.nextDoc()) != DocIdSetIterator.NO_MORE_DOCS) {
      si.setDocument(doc);
      long ord;
      boolean emptyTerm = true;
      while ((ord = si.nextOrd()) != SortedSetDocValues.NO_MORE_ORDS) {
        emptyTerm = false;
        int term = (int) ord;
        if (map != null) {
          term = (int) ordMap.get(term);
        }
        counts[term]++;
        for (FieldFacetStats f : facetStats) {
          f.facetTermNum(docBase + doc, term);
        }
      }
      if (emptyTerm){
        for (FieldFacetStats f : facetStats) {
          f.facetMissingNum(docBase + doc);
        }
        
        missingDocCount++;
      }
    }
    
    return missingDocCount;
  }
}<|MERGE_RESOLUTION|>--- conflicted
+++ resolved
@@ -97,24 +97,13 @@
     if (si.getValueCount() >= Integer.MAX_VALUE) {
       throw new UnsupportedOperationException("Currently this stats method is limited to " + Integer.MAX_VALUE + " unique terms");
     }
-<<<<<<< HEAD
-
-    DocSet all = searcher.getDocSet(new TermRangeQuery(fieldName, null, null, false, false));
-    DocSet missing = docs.andNot( all );
-    all.decref();
-    try {
-
-    final int nTerms = (int) si.getValueCount();
-
-=======
     
     int missingDocCountTotal = 0;
     final int nTerms = (int) si.getValueCount();    
->>>>>>> bb2e87b1
     // count collection array only needs to be as big as the number of terms we are
     // going to collect counts for.
     final int[] counts = new int[nTerms];
-
+    
     Filter filter = docs.getTopFilter();
     List<AtomicReaderContext> leaves = searcher.getTopReaderContext().leaves();
     
@@ -150,10 +139,6 @@
         }
       }
     }
-<<<<<<< HEAD
-
-=======
->>>>>>> bb2e87b1
     // add results in index order
     for (int ord = 0; ord < counts.length; ord++) {
       int count = counts[ord];
@@ -170,28 +155,13 @@
     
     if (facetStats.length > 0) {
       for (FieldFacetStats f : facetStats) {
-<<<<<<< HEAD
-        Map<String, StatsValues> facetStatsValues = f.facetStatsValues;
-        FieldType facetType = searcher.getSchema().getFieldType(f.name);
-        for (Map.Entry<String, StatsValues> entry : facetStatsValues.entrySet()) {
-          String termLabel = entry.getKey();
-          int missingCount = searcher.numDocs(new TermQuery(new Term(f.name, facetType.toInternal(termLabel))), missing);
-          entry.getValue().addMissing(missingCount);
-        }
-=======
         Map<String,StatsValues> facetStatsValues = f.facetStatsValues;
         f.accumulateMissing();
->>>>>>> bb2e87b1
         res.addFacet(f.name, facetStatsValues);
       }
     }
     
     return res;
-
-
-    } finally {
-       missing.decref();
-    }
   }
 
   /** accumulates per-segment single-valued stats */
