/*
 * Licensed to the Apache Software Foundation (ASF) under one or more
 * contributor license agreements.  See the NOTICE file distributed with
 * this work for additional information regarding copyright ownership.
 * The ASF licenses this file to You under the Apache License, Version 2.0
 * (the "License"); you may not use this file except in compliance with
 * the License.  You may obtain a copy of the License at
 *
 *     http://www.apache.org/licenses/LICENSE-2.0
 *
 * Unless required by applicable law or agreed to in writing, software
 * distributed under the License is distributed on an "AS IS" BASIS,
 * WITHOUT WARRANTIES OR CONDITIONS OF ANY KIND, either express or implied.
 * See the License for the specific language governing permissions and
 * limitations under the License.
 */

package org.apache.solr.request;

import java.io.IOException;
import java.util.LinkedHashMap;
import java.util.Map;
import java.util.concurrent.atomic.AtomicLong;

import org.apache.lucene.index.AtomicReader;
import org.apache.lucene.index.DocTermOrds;
import org.apache.lucene.index.SortedDocValues;
import org.apache.lucene.index.Term;
import org.apache.lucene.index.TermsEnum;
import org.apache.lucene.search.TermQuery;
import org.apache.lucene.search.TermRangeQuery;
import org.apache.lucene.util.BytesRef;
import org.apache.lucene.util.BytesRefBuilder;
import org.apache.lucene.util.CharsRef;
import org.apache.lucene.util.FixedBitSet;
import org.apache.lucene.util.UnicodeUtil;
import org.apache.solr.common.SolrException;
import org.apache.solr.common.params.FacetParams;
import org.apache.solr.common.util.NamedList;
import org.apache.solr.common.util.SimpleOrderedMap;
import org.apache.solr.core.SolrCore;
import org.apache.solr.handler.component.FieldFacetStats;
import org.apache.solr.handler.component.StatsValues;
import org.apache.solr.handler.component.StatsValuesFactory;
import org.apache.solr.schema.FieldType;
import org.apache.solr.schema.SchemaField;
import org.apache.solr.schema.TrieField;
import org.apache.solr.search.*;
import org.apache.solr.util.LongPriorityQueue;
import org.apache.solr.util.PrimUtils;

/**
 *
 * Final form of the un-inverted field:
 *   Each document points to a list of term numbers that are contained in that document.
 *
 *   Term numbers are in sorted order, and are encoded as variable-length deltas from the
 *   previous term number.  Real term numbers start at 2 since 0 and 1 are reserved.  A
 *   term number of 0 signals the end of the termNumber list.
 *
 *   There is a single int[maxDoc()] which either contains a pointer into a byte[] for
 *   the termNumber lists, or directly contains the termNumber list if it fits in the 4
 *   bytes of an integer.  If the first byte in the integer is 1, the next 3 bytes
 *   are a pointer into a byte[] where the termNumber list starts.
 *
 *   There are actually 256 byte arrays, to compensate for the fact that the pointers
 *   into the byte arrays are only 3 bytes long.  The correct byte array for a document
 *   is a function of it's id.
 *
 *   To save space and speed up faceting, any term that matches enough documents will
 *   not be un-inverted... it will be skipped while building the un-inverted field structure,
 *   and will use a set intersection method during faceting.
 *
 *   To further save memory, the terms (the actual string values) are not all stored in
 *   memory, but a TermIndex is used to convert term numbers to term values only
 *   for the terms needed after faceting has completed.  Only every 128th term value
 *   is stored, along with it's corresponding term number, and this is used as an
 *   index to find the closest term and iterate until the desired number is hit (very
 *   much like Lucene's own internal term index).
 *
 */
class UnInvertedField extends DocTermOrds {
  private static int TNUM_OFFSET=2;

  static class TopTerm {
    BytesRef term;
    int termNum;

    long memSize() {
      return 8 +   // obj header
             8 + 8 +term.length +  //term
             4;    // int
    }
  }

  long memsz;
  final AtomicLong use = new AtomicLong(); // number of uses

  int[] maxTermCounts = new int[1024];

  final Map<Integer,TopTerm> bigTerms = new LinkedHashMap<Integer,TopTerm>();

  private SolrIndexSearcher.DocsEnumState deState;
  private final SolrIndexSearcher searcher;

  private static UnInvertedField uifPlaceholder = new UnInvertedField();

  private UnInvertedField() { // Dummy for synchronization.
    super("fake", 0, 0); // cheapest initialization I can find.
    searcher = null;
   }

  @Override
  protected void visitTerm(TermsEnum te, int termNum) throws IOException {

    if (termNum >= maxTermCounts.length) {
      // resize by doubling - for very large number of unique terms, expanding
      // by 4K and resultant GC will dominate uninvert times.  Resize at end if material
      int[] newMaxTermCounts = new int[maxTermCounts.length*2];
      System.arraycopy(maxTermCounts, 0, newMaxTermCounts, 0, termNum);
      maxTermCounts = newMaxTermCounts;
    }

    final BytesRef term = te.term();

    if (te.docFreq() > maxTermDocFreq) {
      TopTerm topTerm = new TopTerm();
      topTerm.term = BytesRef.deepCopyOf(term);
      topTerm.termNum = termNum;
      bigTerms.put(topTerm.termNum, topTerm);

      if (deState == null) {
        deState = new SolrIndexSearcher.DocsEnumState();
        deState.fieldName = field;
        deState.liveDocs = searcher.getAtomicReader().getLiveDocs();
        deState.termsEnum = te;  // TODO: check for MultiTermsEnum in SolrIndexSearcher could now fail?
        deState.docsEnum = docsEnum;
        deState.minSetSizeCached = maxTermDocFreq;
      }

      docsEnum = deState.docsEnum;
      DocSet set = searcher.getDocSet(deState);
      maxTermCounts[termNum] = set.size();
      set.decref();
    }
  }

  @Override
  protected void setActualDocFreq(int termNum, int docFreq) {
    maxTermCounts[termNum] = docFreq;
  }

  public long memSize() {
    // can cache the mem size since it shouldn't change
    if (memsz!=0) return memsz;
    long sz = super.ramBytesUsed();
    sz += 8*8 + 32; // local fields
    sz += bigTerms.size() * 64;
    for (TopTerm tt : bigTerms.values()) {
      sz += tt.memSize();
    }
    if (maxTermCounts != null)
      sz += maxTermCounts.length * 4;
    if (indexedTermsArray != null) {
      // assume 8 byte references?
      sz += 8+8+8+8+(indexedTermsArray.length<<3)+sizeOfIndexedStrings;
    }
    memsz = sz;
    return sz;
  }

  public UnInvertedField(String field, SolrIndexSearcher searcher) throws IOException {
    super(field,
          // threshold, over which we use set intersections instead of counting
          // to (1) save memory, and (2) speed up faceting.
          // Add 2 for testing purposes so that there will always be some terms under
          // the threshold even when the index is very
          // small.
          searcher.maxDoc()/20 + 2,
          DEFAULT_INDEX_INTERVAL_BITS);
    //System.out.println("maxTermDocFreq=" + maxTermDocFreq + " maxDoc=" + searcher.maxDoc());

    final String prefix = TrieField.getMainValuePrefix(searcher.getSchema().getFieldType(field));
    this.searcher = searcher;
    try {
      AtomicReader r = searcher.getAtomicReader();
      uninvert(r, r.getLiveDocs(), prefix == null ? null : new BytesRef(prefix));
    } catch (IllegalStateException ise) {
      throw new SolrException(SolrException.ErrorCode.BAD_REQUEST, ise.getMessage());
    }
    if (tnums != null) {
      for(byte[] target : tnums) {
        if (target != null && target.length > (1<<24)*.9) {
          SolrCore.log.warn("Approaching too many values for UnInvertedField faceting on field '"+field+"' : bucket size=" + target.length);
        }
      }
    }

    // free space if outrageously wasteful (tradeoff memory/cpu) 
    if ((maxTermCounts.length - numTermsInField) > 1024) { // too much waste!
      int[] newMaxTermCounts = new int[numTermsInField];
      System.arraycopy(maxTermCounts, 0, newMaxTermCounts, 0, numTermsInField);
      maxTermCounts = newMaxTermCounts;
    }

    SolrCore.log.info("UnInverted multi-valued field " + toString());
    //System.out.println("CREATED: " + toString() + " ti.index=" + ti.index);
  }

  public int getNumTerms() {
    return numTermsInField;
  }

  public NamedList<Integer> getCounts(SolrIndexSearcher searcher, DocSet baseDocs, int offset, int limit, Integer mincount, boolean missing, String sort, String prefix) throws IOException {
    use.incrementAndGet();

    FieldType ft = searcher.getSchema().getFieldType(field);

    NamedList<Integer> res = new NamedList<Integer>();  // order is important

    DocSet docs = baseDocs;
    int baseSize = docs.size();
    int maxDoc = searcher.maxDoc();

    try {

<<<<<<< HEAD
      //System.out.println("GET COUNTS field=" + field + " baseSize=" + baseSize + " minCount=" + mincount + " maxDoc=" + maxDoc + " numTermsInField=" + numTermsInField);
      if (baseSize >= mincount) {

        final int[] index = this.index;
        // tricky: we add more more element than we need because we will reuse this array later
        // for ordering term ords before converting to term labels.
        final int[] counts = new int[numTermsInField + 1];

        //
        // If there is prefix, find it's start and end term numbers
        //
        int startTerm = 0;
        int endTerm = numTermsInField;  // one past the end

        TermsEnum te = getOrdTermsEnum(searcher.getAtomicReader());
        if (te != null && prefix != null && prefix.length() > 0) {
          final BytesRef prefixBr = new BytesRef(prefix);
          if (te.seekCeil(prefixBr) == TermsEnum.SeekStatus.END) {
            startTerm = numTermsInField;
          } else {
            startTerm = (int) te.ord();
          }
          prefixBr.append(UnicodeUtil.BIG_TERM);
          if (te.seekCeil(prefixBr) == TermsEnum.SeekStatus.END) {
            endTerm = numTermsInField;
          } else {
            endTerm = (int) te.ord();
          }
=======
      TermsEnum te = getOrdTermsEnum(searcher.getAtomicReader());
      if (te != null && prefix != null && prefix.length() > 0) {
        final BytesRefBuilder prefixBr = new BytesRefBuilder();
        prefixBr.copyChars(prefix);
        if (te.seekCeil(prefixBr.get()) == TermsEnum.SeekStatus.END) {
          startTerm = numTermsInField;
        } else {
          startTerm = (int) te.ord();
        }
        prefixBr.append(UnicodeUtil.BIG_TERM);
        if (te.seekCeil(prefixBr.get()) == TermsEnum.SeekStatus.END) {
          endTerm = numTermsInField;
        } else {
          endTerm = (int) te.ord();
>>>>>>> 18e867c7
        }

        /***********
         // Alternative 2: get the docSet of the prefix (could take a while) and
         // then do the intersection with the baseDocSet first.
         if (prefix != null && prefix.length() > 0) {
         docs = searcher.getDocSet(new ConstantScorePrefixQuery(new Term(field, ft.toInternal(prefix))), docs);
         // The issue with this method are problems of returning 0 counts for terms w/o
         // the prefix.  We can't just filter out those terms later because it may
         // mean that we didn't collect enough terms in the queue (in the sorted case).
         }
         ***********/

        boolean doNegative = baseSize > maxDoc >> 1 && termInstances > 0
            && startTerm==0 && endTerm==numTermsInField
            && (docs instanceof BitDocSet || docs instanceof BitDocSetNative);

        if (doNegative) {
          // TODO: when iterator across negative elements is available, use that
          // instead of creating a new bitset and inverting.

          if (docs instanceof BitDocSet) {
            FixedBitSet bs = ((BitDocSet)docs).getBits().clone();
            bs = bs.clone(); // don't mess with internal obs of BitDocSet
            bs.flip(0, maxDoc);
            docs = new BitDocSet(bs, maxDoc - baseSize);
          } else {
            BitDocSetNative negSet = ((BitDocSetNative)docs).clone();
            negSet.flip(0, maxDoc);
            negSet.setSize(maxDoc - baseSize);
            docs = negSet;
          }

          // simply negating will mean that we have deleted docs in the set.
          // that should be OK, as their entries in our table should be empty.
          //System.out.println("  NEG");
        }

        // For the biggest terms, do straight set intersections
        for (TopTerm tt : bigTerms.values()) {
          //System.out.println("  do big termNum=" + tt.termNum + " term=" + tt.term.utf8ToString());
          // TODO: counts could be deferred if sorted==false
          if (tt.termNum >= startTerm && tt.termNum < endTerm) {
            counts[tt.termNum] = searcher.numDocs(new TermQuery(new Term(field, tt.term)), docs);
            //System.out.println("    count=" + counts[tt.termNum]);
          } else {
            //System.out.println("SKIP term=" + tt.termNum);
          }
        }

        // TODO: we could short-circuit counting altogether for sorted faceting
        // where we already have enough terms from the bigTerms

        // TODO: we could shrink the size of the collection array, and
        // additionally break when the termNumber got above endTerm, but
        // it would require two extra conditionals in the inner loop (although
        // they would be predictable for the non-prefix case).
        // Perhaps a different copy of the code would be warranted.

        if (termInstances > 0) {
          DocIterator iter = docs.iterator();
          while (iter.hasNext()) {
            int doc = iter.nextDoc();
            //System.out.println("iter doc=" + doc);
            int code = index[doc];

            if ((code & 0xff)==1) {
              //System.out.println("  ptr");
              int pos = code>>>8;
              int whichArray = (doc >>> 16) & 0xff;
              byte[] arr = tnums[whichArray];
              int tnum = 0;
              for(;;) {
                int delta = 0;
                for(;;) {
                  byte b = arr[pos++];
                  delta = (delta << 7) | (b & 0x7f);
                  if ((b & 0x80) == 0) break;
                }
                if (delta == 0) break;
                tnum += delta - TNUM_OFFSET;
                //System.out.println("    tnum=" + tnum);
                counts[tnum]++;
              }
            } else {
              //System.out.println("  inlined");
              int tnum = 0;
              int delta = 0;
              for (;;) {
                delta = (delta << 7) | (code & 0x7f);
                if ((code & 0x80)==0) {
                  if (delta==0) break;
                  tnum += delta - TNUM_OFFSET;
                  //System.out.println("    tnum=" + tnum);
                  counts[tnum]++;
                  delta = 0;
                }
                code >>>= 8;
              }
            }
          }
        }
        final CharsRef charsRef = new CharsRef();

        int off=offset;
        int lim=limit>=0 ? limit : Integer.MAX_VALUE;

        if (sort.equals(FacetParams.FACET_SORT_COUNT) || sort.equals(FacetParams.FACET_SORT_COUNT_LEGACY)) {
          int maxsize = limit>0 ? offset+limit : Integer.MAX_VALUE-1;
          maxsize = Math.min(maxsize, numTermsInField);
          LongPriorityQueue queue = new LongPriorityQueue(Math.min(maxsize,1000), maxsize, Long.MIN_VALUE);

          int min=mincount-1;  // the smallest value in the top 'N' values
          //System.out.println("START=" + startTerm + " END=" + endTerm);
          for (int i=startTerm; i<endTerm; i++) {
            int c = doNegative ? maxTermCounts[i] - counts[i] : counts[i];
            if (c>min) {
              // NOTE: we use c>min rather than c>=min as an optimization because we are going in
              // index order, so we already know that the keys are ordered.  This can be very
              // important if a lot of the counts are repeated (like zero counts would be).

              // smaller term numbers sort higher, so subtract the term number instead
              long pair = (((long)c)<<32) + (Integer.MAX_VALUE - i);
              boolean displaced = queue.insert(pair);
              if (displaced) min=(int)(queue.top() >>> 32);
            }
          }

          // now select the right page from the results

          // if we are deep paging, we don't have to order the highest "offset" counts.
          int collectCount = Math.max(0, queue.size() - off);
          assert collectCount <= lim;

          // the start and end indexes of our list "sorted" (starting with the highest value)
          int sortedIdxStart = queue.size() - (collectCount - 1);
          int sortedIdxEnd = queue.size() + 1;
          final long[] sorted = queue.sort(collectCount);

          final int[] indirect = counts;  // reuse the counts array for the index into the tnums array
          assert indirect.length >= sortedIdxEnd;

          for (int i=sortedIdxStart; i<sortedIdxEnd; i++) {
            long pair = sorted[i];
            int c = (int)(pair >>> 32);
            int tnum = Integer.MAX_VALUE - (int)pair;

            indirect[i] = i;   // store the index for indirect sorting
            sorted[i] = tnum;  // reuse the "sorted" array to store the term numbers for indirect sorting

            // add a null label for now... we'll fill it in later.
            res.add(null, c);
          }

          // now sort the indexes by the term numbers
          PrimUtils.sort(sortedIdxStart, sortedIdxEnd, indirect, new PrimUtils.IntComparator() {
            @Override
            public int compare(int a, int b) {
              return (int)sorted[a] - (int)sorted[b];
            }

            @Override
            public boolean lessThan(int a, int b) {
              return sorted[a] < sorted[b];
            }

            @Override
            public boolean equals(int a, int b) {
              return sorted[a] == sorted[b];
            }
          });

          // convert the term numbers to term values and set
          // as the label
          //System.out.println("sortStart=" + sortedIdxStart + " end=" + sortedIdxEnd);
          for (int i=sortedIdxStart; i<sortedIdxEnd; i++) {
            int idx = indirect[i];
            int tnum = (int)sorted[idx];
            final String label = getReadableValue(getTermValue(te, tnum), ft, charsRef);
            //System.out.println("  label=" + label);
            res.setName(idx - sortedIdxStart, label);
          }

        } else {
          // add results in index order
          int i=startTerm;
          if (mincount<=0) {
            // if mincount<=0, then we won't discard any terms and we know exactly
            // where to start.
            i=startTerm+off;
            off=0;
          }

          for (; i<endTerm; i++) {
            int c = doNegative ? maxTermCounts[i] - counts[i] : counts[i];
            if (c<mincount || --off>=0) continue;
            if (--lim<0) break;

            final String label = getReadableValue(getTermValue(te, i), ft, charsRef);
            res.add(label, c);
          }
        }
      }

    } finally {
      if (docs != baseDocs) {
        // if doNegative, release the negative set
        docs.decref();
        docs = null;
      }
    }


    if (missing) {
      // TODO: a faster solution for this?
      res.add(null, org.apache.solr.search.facet.SimpleFacets.getFieldMissingCount(searcher, baseDocs, field));
    }

    //System.out.println("  res=" + res);

    return res;
  }

  /**
   * Collect statistics about the UninvertedField.  Code is very similar to {@link #getCounts(org.apache.solr.search.SolrIndexSearcher, org.apache.solr.search.DocSet, int, int, Integer, boolean, String, String)}
   * It can be used to calculate stats on multivalued fields.
   * <p/>
   * This method is mainly used by the {@link org.apache.solr.handler.component.StatsComponent}.
   *
   * @param searcher The Searcher to use to gather the statistics
   * @param baseDocs The {@link org.apache.solr.search.DocSet} to gather the stats on
   * @param calcDistinct whether distinct values should be collected and counted
   * @param facet One or more fields to facet on.
   * @return The {@link org.apache.solr.handler.component.StatsValues} collected
   * @throws IOException If there is a low-level I/O error.
   */
  public StatsValues getStats(SolrIndexSearcher searcher, DocSet baseDocs, boolean calcDistinct, String[] facet) throws IOException {
    //this function is ripped off nearly wholesale from the getCounts function to use
    //for multiValued fields within the StatsComponent.  may be useful to find common
    //functionality between the two and refactor code somewhat
    use.incrementAndGet();

    SchemaField sf = searcher.getSchema().getField(field);
   // FieldType ft = sf.getType();

    QueryContext qcontext = QueryContext.newContext(searcher);
    StatsValues allstats = StatsValuesFactory.createStatsValues(qcontext, sf, calcDistinct);


    DocSet docs = baseDocs;
    int baseSize = docs.size();
    int maxDoc = searcher.maxDoc();

    if (baseSize <= 0) return allstats;

    DocSet all = searcher.getDocSet(new TermRangeQuery(field, null, null, false, false));
    DocSet missing = docs.andNot( all );
    all.decref();

    try {

      int i = 0;
      final FieldFacetStats[] finfo = new FieldFacetStats[facet.length];
      //Initialize facetstats, if facets have been passed in
      SortedDocValues si;
      for (String f : facet) {
        SchemaField facet_sf = searcher.getSchema().getField(f);
        finfo[i] = new FieldFacetStats(searcher, f, sf, facet_sf, calcDistinct);
        i++;
      }

      final int[] index = this.index;
      final int[] counts = new int[numTermsInField];//keep track of the number of times we see each word in the field for all the documents in the docset

      TermsEnum te = getOrdTermsEnum(searcher.getAtomicReader());

      boolean doNegative = false;
      if (finfo.length == 0) {
        //if we're collecting statistics with a facet field, can't do inverted counting
        doNegative = baseSize > maxDoc >> 1 && termInstances > 0
            && (docs instanceof BitDocSet || docs instanceof BitDocSetNative);
      }

      if (doNegative) {
        FixedBitSet bs = docs.getBits();
        if (docs instanceof BitDocSet) {
          bs = bs.clone(); // don't mess with internal obs of BitDocSet
        }
        bs.flip(0, maxDoc);
        // TODO: when iterator across negative elements is available, use that
        // instead of creating a new bitset and inverting.
        docs = new BitDocSet(bs, maxDoc - baseSize);
        // simply negating will mean that we have deleted docs in the set.
        // that should be OK, as their entries in our table should be empty.
      }

      // For the biggest terms, do straight set intersections
      for (TopTerm tt : bigTerms.values()) {
        // TODO: counts could be deferred if sorted==false
        if (tt.termNum >= 0 && tt.termNum < numTermsInField) {
          final Term t = new Term(field, tt.term);
          if (finfo.length == 0) {
            counts[tt.termNum] = searcher.numDocs(new TermQuery(t), docs);
          } else {
            //COULD BE VERY SLOW
            //if we're collecting stats for facet fields, we need to iterate on all matching documents
            try (
                DocSet tdocs = searcher.getDocSet(new TermQuery(t));
                DocSet bigTermDocSet = tdocs.intersection(docs);
            ) {
              DocIterator iter = bigTermDocSet.iterator();
              while (iter.hasNext()) {
                int doc = iter.nextDoc();
                counts[tt.termNum]++;
                for (FieldFacetStats f : finfo) {
                  f.facetTermNum(doc, tt.termNum);
                }
              }
            }  // end try-with

          }
        }
      }


      if (termInstances > 0) {
        DocIterator iter = docs.iterator();
        while (iter.hasNext()) {
          int doc = iter.nextDoc();
          int code = index[doc];

          if ((code & 0xff) == 1) {
            int pos = code >>> 8;
            int whichArray = (doc >>> 16) & 0xff;
            byte[] arr = tnums[whichArray];
            int tnum = 0;
            for (; ;) {
              int delta = 0;
              for (; ;) {
                byte b = arr[pos++];
                delta = (delta << 7) | (b & 0x7f);
                if ((b & 0x80) == 0) break;
              }
              if (delta == 0) break;
              tnum += delta - TNUM_OFFSET;
              counts[tnum]++;
              for (FieldFacetStats f : finfo) {
                f.facetTermNum(doc, tnum);
              }
            }
          } else {
            int tnum = 0;
            int delta = 0;
            for (; ;) {
              delta = (delta << 7) | (code & 0x7f);
              if ((code & 0x80) == 0) {
                if (delta == 0) break;
                tnum += delta - TNUM_OFFSET;
                counts[tnum]++;
                for (FieldFacetStats f : finfo) {
                  f.facetTermNum(doc, tnum);
                }
                delta = 0;
              }
              code >>>= 8;
            }
          }
        }
      }

      // add results in index order
      for (i = 0; i < numTermsInField; i++) {
        int c = doNegative ? maxTermCounts[i] - counts[i] : counts[i];
        if (c == 0) continue;
        BytesRef value = getTermValue(te, i);

        allstats.accumulate(value, c);
        //as we've parsed the termnum into a value, lets also accumulate fieldfacet statistics
        for (FieldFacetStats f : finfo) {
          f.accumulateTermNum(i, value);
        }
      }

      int c = missing.size();
      allstats.addMissing(c);

      if (finfo.length > 0) {
        for (FieldFacetStats f : finfo) {
          Map<String, StatsValues> facetStatsValues = f.facetStatsValues;
          FieldType facetType = searcher.getSchema().getFieldType(f.name);
          for (Map.Entry<String,StatsValues> entry : facetStatsValues.entrySet()) {
            String termLabel = entry.getKey();
            int missingCount = searcher.numDocs(new TermQuery(new Term(f.name, facetType.toInternal(termLabel))), missing);
            entry.getValue().addMissing(missingCount);
          }
          allstats.addFacet(f.name, facetStatsValues);
        }
      }

      return allstats;

    } finally {
      missing.decref();
    }

  }

  String getReadableValue(BytesRef termval, FieldType ft, CharsRef charsRef) {
    return ft.indexedToReadable(termval, charsRef).toString();
  }

  /** may return a reused BytesRef */
  BytesRef getTermValue(TermsEnum te, int termNum) throws IOException {
    //System.out.println("getTermValue termNum=" + termNum + " this=" + this + " numTerms=" + numTermsInField);
    if (bigTerms.size() > 0) {
      // see if the term is one of our big terms.
      TopTerm tt = bigTerms.get(termNum);
      if (tt != null) {
        //System.out.println("  return big " + tt.term);
        return tt.term;
      }
    }

    return lookupTerm(te, termNum);
  }

  @Override
  public String toString() {
    final long indexSize = indexedTermsArray == null ? 0 : (8+8+8+8+(indexedTermsArray.length<<3)+sizeOfIndexedStrings); // assume 8 byte references?
    return "{field=" + field
            + ",memSize="+memSize()
            + ",tindexSize="+indexSize
            + ",time="+total_time
            + ",phase1="+phase1_time
            + ",nTerms="+numTermsInField
            + ",bigTerms="+bigTerms.size()
            + ",termInstances="+termInstances
            + ",uses="+use.get()
            + "}";
  }

  //////////////////////////////////////////////////////////////////
  //////////////////////////// caching /////////////////////////////
  //////////////////////////////////////////////////////////////////

  public static UnInvertedField getUnInvertedField(String field, SolrIndexSearcher searcher) throws IOException {
    throw new UnsupportedOperationException();
    /***
    SolrCache<String,UnInvertedField> cache = searcher.getFieldValueCache();
    if (cache == null) {
      return new UnInvertedField(field, searcher);
    }
    UnInvertedField uif = null;
    Boolean doWait = false;
    synchronized (cache) {
      uif = cache.get(field);
      if (uif == null) {

        cache.put(field, uifPlaceholder);
      } else {
        if (uif != uifPlaceholder) {
          return uif;
        }
        doWait = true; // Someone else has put the place holder in, wait for that to complete.
      }
    }
    while (doWait) {
      try {
        synchronized (cache) {
          uif = cache.get(field); // Should at least return the placeholder, NPE if not is OK.
          if (uif != uifPlaceholder) { // OK, another thread put this in the cache we should be good.
            return uif;
          }
          cache.wait();
        }
      } catch (InterruptedException e) {
        throw new SolrException(SolrException.ErrorCode.SERVER_ERROR, "Thread interrupted in getUninvertedField.");
      }
    }

    uif = new UnInvertedField(field, searcher);
    synchronized (cache) {
      cache.put(field, uif); // Note, this cleverly replaces the placeholder.
      cache.notifyAll();
    }

    return uif;
     ***/
  }
}<|MERGE_RESOLUTION|>--- conflicted
+++ resolved
@@ -37,7 +37,6 @@
 import org.apache.solr.common.SolrException;
 import org.apache.solr.common.params.FacetParams;
 import org.apache.solr.common.util.NamedList;
-import org.apache.solr.common.util.SimpleOrderedMap;
 import org.apache.solr.core.SolrCore;
 import org.apache.solr.handler.component.FieldFacetStats;
 import org.apache.solr.handler.component.StatsValues;
@@ -45,7 +44,11 @@
 import org.apache.solr.schema.FieldType;
 import org.apache.solr.schema.SchemaField;
 import org.apache.solr.schema.TrieField;
-import org.apache.solr.search.*;
+import org.apache.solr.search.BitDocSet;
+import org.apache.solr.search.DocIterator;
+import org.apache.solr.search.DocSet;
+import org.apache.solr.search.SolrCache;
+import org.apache.solr.search.SolrIndexSearcher;
 import org.apache.solr.util.LongPriorityQueue;
 import org.apache.solr.util.PrimUtils;
 
@@ -79,7 +82,7 @@
  *   much like Lucene's own internal term index).
  *
  */
-class UnInvertedField extends DocTermOrds {
+public class UnInvertedField extends DocTermOrds {
   private static int TNUM_OFFSET=2;
 
   static class TopTerm {
@@ -98,7 +101,7 @@
 
   int[] maxTermCounts = new int[1024];
 
-  final Map<Integer,TopTerm> bigTerms = new LinkedHashMap<Integer,TopTerm>();
+  final Map<Integer,TopTerm> bigTerms = new LinkedHashMap<>();
 
   private SolrIndexSearcher.DocsEnumState deState;
   private final SolrIndexSearcher searcher;
@@ -141,7 +144,6 @@
       docsEnum = deState.docsEnum;
       DocSet set = searcher.getDocSet(deState);
       maxTermCounts[termNum] = set.size();
-      set.decref();
     }
   }
 
@@ -216,44 +218,26 @@
 
     FieldType ft = searcher.getSchema().getFieldType(field);
 
-    NamedList<Integer> res = new NamedList<Integer>();  // order is important
+    NamedList<Integer> res = new NamedList<>();  // order is important
 
     DocSet docs = baseDocs;
     int baseSize = docs.size();
     int maxDoc = searcher.maxDoc();
 
-    try {
-
-<<<<<<< HEAD
-      //System.out.println("GET COUNTS field=" + field + " baseSize=" + baseSize + " minCount=" + mincount + " maxDoc=" + maxDoc + " numTermsInField=" + numTermsInField);
-      if (baseSize >= mincount) {
-
-        final int[] index = this.index;
-        // tricky: we add more more element than we need because we will reuse this array later
-        // for ordering term ords before converting to term labels.
-        final int[] counts = new int[numTermsInField + 1];
-
-        //
-        // If there is prefix, find it's start and end term numbers
-        //
-        int startTerm = 0;
-        int endTerm = numTermsInField;  // one past the end
-
-        TermsEnum te = getOrdTermsEnum(searcher.getAtomicReader());
-        if (te != null && prefix != null && prefix.length() > 0) {
-          final BytesRef prefixBr = new BytesRef(prefix);
-          if (te.seekCeil(prefixBr) == TermsEnum.SeekStatus.END) {
-            startTerm = numTermsInField;
-          } else {
-            startTerm = (int) te.ord();
-          }
-          prefixBr.append(UnicodeUtil.BIG_TERM);
-          if (te.seekCeil(prefixBr) == TermsEnum.SeekStatus.END) {
-            endTerm = numTermsInField;
-          } else {
-            endTerm = (int) te.ord();
-          }
-=======
+    //System.out.println("GET COUNTS field=" + field + " baseSize=" + baseSize + " minCount=" + mincount + " maxDoc=" + maxDoc + " numTermsInField=" + numTermsInField);
+    if (baseSize >= mincount) {
+
+      final int[] index = this.index;
+      // tricky: we add more more element than we need because we will reuse this array later
+      // for ordering term ords before converting to term labels.
+      final int[] counts = new int[numTermsInField + 1];
+
+      //
+      // If there is prefix, find it's start and end term numbers
+      //
+      int startTerm = 0;
+      int endTerm = numTermsInField;  // one past the end
+
       TermsEnum te = getOrdTermsEnum(searcher.getAtomicReader());
       if (te != null && prefix != null && prefix.length() > 0) {
         final BytesRefBuilder prefixBr = new BytesRefBuilder();
@@ -268,223 +252,205 @@
           endTerm = numTermsInField;
         } else {
           endTerm = (int) te.ord();
->>>>>>> 18e867c7
-        }
-
-        /***********
-         // Alternative 2: get the docSet of the prefix (could take a while) and
-         // then do the intersection with the baseDocSet first.
-         if (prefix != null && prefix.length() > 0) {
-         docs = searcher.getDocSet(new ConstantScorePrefixQuery(new Term(field, ft.toInternal(prefix))), docs);
-         // The issue with this method are problems of returning 0 counts for terms w/o
-         // the prefix.  We can't just filter out those terms later because it may
-         // mean that we didn't collect enough terms in the queue (in the sorted case).
-         }
-         ***********/
-
-        boolean doNegative = baseSize > maxDoc >> 1 && termInstances > 0
-            && startTerm==0 && endTerm==numTermsInField
-            && (docs instanceof BitDocSet || docs instanceof BitDocSetNative);
-
-        if (doNegative) {
-          // TODO: when iterator across negative elements is available, use that
-          // instead of creating a new bitset and inverting.
-
-          if (docs instanceof BitDocSet) {
-            FixedBitSet bs = ((BitDocSet)docs).getBits().clone();
-            bs = bs.clone(); // don't mess with internal obs of BitDocSet
-            bs.flip(0, maxDoc);
-            docs = new BitDocSet(bs, maxDoc - baseSize);
+        }
+      }
+
+      /***********
+      // Alternative 2: get the docSet of the prefix (could take a while) and
+      // then do the intersection with the baseDocSet first.
+      if (prefix != null && prefix.length() > 0) {
+        docs = searcher.getDocSet(new ConstantScorePrefixQuery(new Term(field, ft.toInternal(prefix))), docs);
+        // The issue with this method are problems of returning 0 counts for terms w/o
+        // the prefix.  We can't just filter out those terms later because it may
+        // mean that we didn't collect enough terms in the queue (in the sorted case).
+      }
+      ***********/
+
+      boolean doNegative = baseSize > maxDoc >> 1 && termInstances > 0
+              && startTerm==0 && endTerm==numTermsInField
+              && docs instanceof BitDocSet;
+
+      if (doNegative) {
+        FixedBitSet bs = ((BitDocSet)docs).getBits().clone();
+        bs.flip(0, maxDoc);
+        // TODO: when iterator across negative elements is available, use that
+        // instead of creating a new bitset and inverting.
+        docs = new BitDocSet(bs, maxDoc - baseSize);
+        // simply negating will mean that we have deleted docs in the set.
+        // that should be OK, as their entries in our table should be empty.
+        //System.out.println("  NEG");
+      }
+
+      // For the biggest terms, do straight set intersections
+      for (TopTerm tt : bigTerms.values()) {
+        //System.out.println("  do big termNum=" + tt.termNum + " term=" + tt.term.utf8ToString());
+        // TODO: counts could be deferred if sorted==false
+        if (tt.termNum >= startTerm && tt.termNum < endTerm) {
+          counts[tt.termNum] = searcher.numDocs(new TermQuery(new Term(field, tt.term)), docs);
+          //System.out.println("    count=" + counts[tt.termNum]);
+        } else {
+          //System.out.println("SKIP term=" + tt.termNum);
+        }
+      }
+
+      // TODO: we could short-circuit counting altogether for sorted faceting
+      // where we already have enough terms from the bigTerms
+
+      // TODO: we could shrink the size of the collection array, and
+      // additionally break when the termNumber got above endTerm, but
+      // it would require two extra conditionals in the inner loop (although
+      // they would be predictable for the non-prefix case).
+      // Perhaps a different copy of the code would be warranted.
+
+      if (termInstances > 0) {
+        DocIterator iter = docs.iterator();
+        while (iter.hasNext()) {
+          int doc = iter.nextDoc();
+          //System.out.println("iter doc=" + doc);
+          int code = index[doc];
+
+          if ((code & 0xff)==1) {
+            //System.out.println("  ptr");
+            int pos = code>>>8;
+            int whichArray = (doc >>> 16) & 0xff;
+            byte[] arr = tnums[whichArray];
+            int tnum = 0;
+            for(;;) {
+              int delta = 0;
+              for(;;) {
+                byte b = arr[pos++];
+                delta = (delta << 7) | (b & 0x7f);
+                if ((b & 0x80) == 0) break;
+              }
+              if (delta == 0) break;
+              tnum += delta - TNUM_OFFSET;
+              //System.out.println("    tnum=" + tnum);
+              counts[tnum]++;
+            }
           } else {
-            BitDocSetNative negSet = ((BitDocSetNative)docs).clone();
-            negSet.flip(0, maxDoc);
-            negSet.setSize(maxDoc - baseSize);
-            docs = negSet;
-          }
-
-          // simply negating will mean that we have deleted docs in the set.
-          // that should be OK, as their entries in our table should be empty.
-          //System.out.println("  NEG");
-        }
-
-        // For the biggest terms, do straight set intersections
-        for (TopTerm tt : bigTerms.values()) {
-          //System.out.println("  do big termNum=" + tt.termNum + " term=" + tt.term.utf8ToString());
-          // TODO: counts could be deferred if sorted==false
-          if (tt.termNum >= startTerm && tt.termNum < endTerm) {
-            counts[tt.termNum] = searcher.numDocs(new TermQuery(new Term(field, tt.term)), docs);
-            //System.out.println("    count=" + counts[tt.termNum]);
-          } else {
-            //System.out.println("SKIP term=" + tt.termNum);
-          }
-        }
-
-        // TODO: we could short-circuit counting altogether for sorted faceting
-        // where we already have enough terms from the bigTerms
-
-        // TODO: we could shrink the size of the collection array, and
-        // additionally break when the termNumber got above endTerm, but
-        // it would require two extra conditionals in the inner loop (although
-        // they would be predictable for the non-prefix case).
-        // Perhaps a different copy of the code would be warranted.
-
-        if (termInstances > 0) {
-          DocIterator iter = docs.iterator();
-          while (iter.hasNext()) {
-            int doc = iter.nextDoc();
-            //System.out.println("iter doc=" + doc);
-            int code = index[doc];
-
-            if ((code & 0xff)==1) {
-              //System.out.println("  ptr");
-              int pos = code>>>8;
-              int whichArray = (doc >>> 16) & 0xff;
-              byte[] arr = tnums[whichArray];
-              int tnum = 0;
-              for(;;) {
-                int delta = 0;
-                for(;;) {
-                  byte b = arr[pos++];
-                  delta = (delta << 7) | (b & 0x7f);
-                  if ((b & 0x80) == 0) break;
-                }
-                if (delta == 0) break;
+            //System.out.println("  inlined");
+            int tnum = 0;
+            int delta = 0;
+            for (;;) {
+              delta = (delta << 7) | (code & 0x7f);
+              if ((code & 0x80)==0) {
+                if (delta==0) break;
                 tnum += delta - TNUM_OFFSET;
                 //System.out.println("    tnum=" + tnum);
                 counts[tnum]++;
+                delta = 0;
               }
-            } else {
-              //System.out.println("  inlined");
-              int tnum = 0;
-              int delta = 0;
-              for (;;) {
-                delta = (delta << 7) | (code & 0x7f);
-                if ((code & 0x80)==0) {
-                  if (delta==0) break;
-                  tnum += delta - TNUM_OFFSET;
-                  //System.out.println("    tnum=" + tnum);
-                  counts[tnum]++;
-                  delta = 0;
-                }
-                code >>>= 8;
-              }
+              code >>>= 8;
             }
           }
         }
-        final CharsRef charsRef = new CharsRef();
-
-        int off=offset;
-        int lim=limit>=0 ? limit : Integer.MAX_VALUE;
-
-        if (sort.equals(FacetParams.FACET_SORT_COUNT) || sort.equals(FacetParams.FACET_SORT_COUNT_LEGACY)) {
-          int maxsize = limit>0 ? offset+limit : Integer.MAX_VALUE-1;
-          maxsize = Math.min(maxsize, numTermsInField);
-          LongPriorityQueue queue = new LongPriorityQueue(Math.min(maxsize,1000), maxsize, Long.MIN_VALUE);
-
-          int min=mincount-1;  // the smallest value in the top 'N' values
-          //System.out.println("START=" + startTerm + " END=" + endTerm);
-          for (int i=startTerm; i<endTerm; i++) {
-            int c = doNegative ? maxTermCounts[i] - counts[i] : counts[i];
-            if (c>min) {
-              // NOTE: we use c>min rather than c>=min as an optimization because we are going in
-              // index order, so we already know that the keys are ordered.  This can be very
-              // important if a lot of the counts are repeated (like zero counts would be).
-
-              // smaller term numbers sort higher, so subtract the term number instead
-              long pair = (((long)c)<<32) + (Integer.MAX_VALUE - i);
-              boolean displaced = queue.insert(pair);
-              if (displaced) min=(int)(queue.top() >>> 32);
-            }
-          }
-
-          // now select the right page from the results
-
-          // if we are deep paging, we don't have to order the highest "offset" counts.
-          int collectCount = Math.max(0, queue.size() - off);
-          assert collectCount <= lim;
-
-          // the start and end indexes of our list "sorted" (starting with the highest value)
-          int sortedIdxStart = queue.size() - (collectCount - 1);
-          int sortedIdxEnd = queue.size() + 1;
-          final long[] sorted = queue.sort(collectCount);
-
-          final int[] indirect = counts;  // reuse the counts array for the index into the tnums array
-          assert indirect.length >= sortedIdxEnd;
-
-          for (int i=sortedIdxStart; i<sortedIdxEnd; i++) {
-            long pair = sorted[i];
-            int c = (int)(pair >>> 32);
-            int tnum = Integer.MAX_VALUE - (int)pair;
-
-            indirect[i] = i;   // store the index for indirect sorting
-            sorted[i] = tnum;  // reuse the "sorted" array to store the term numbers for indirect sorting
-
-            // add a null label for now... we'll fill it in later.
-            res.add(null, c);
-          }
-
-          // now sort the indexes by the term numbers
-          PrimUtils.sort(sortedIdxStart, sortedIdxEnd, indirect, new PrimUtils.IntComparator() {
-            @Override
-            public int compare(int a, int b) {
-              return (int)sorted[a] - (int)sorted[b];
-            }
-
-            @Override
-            public boolean lessThan(int a, int b) {
-              return sorted[a] < sorted[b];
-            }
-
-            @Override
-            public boolean equals(int a, int b) {
-              return sorted[a] == sorted[b];
-            }
-          });
-
-          // convert the term numbers to term values and set
-          // as the label
-          //System.out.println("sortStart=" + sortedIdxStart + " end=" + sortedIdxEnd);
-          for (int i=sortedIdxStart; i<sortedIdxEnd; i++) {
-            int idx = indirect[i];
-            int tnum = (int)sorted[idx];
-            final String label = getReadableValue(getTermValue(te, tnum), ft, charsRef);
-            //System.out.println("  label=" + label);
-            res.setName(idx - sortedIdxStart, label);
-          }
-
-        } else {
-          // add results in index order
-          int i=startTerm;
-          if (mincount<=0) {
-            // if mincount<=0, then we won't discard any terms and we know exactly
-            // where to start.
-            i=startTerm+off;
-            off=0;
-          }
-
-          for (; i<endTerm; i++) {
-            int c = doNegative ? maxTermCounts[i] - counts[i] : counts[i];
-            if (c<mincount || --off>=0) continue;
-            if (--lim<0) break;
-
-            final String label = getReadableValue(getTermValue(te, i), ft, charsRef);
-            res.add(label, c);
-          }
-        }
-      }
-
-    } finally {
-      if (docs != baseDocs) {
-        // if doNegative, release the negative set
-        docs.decref();
-        docs = null;
+      }
+      final CharsRef charsRef = new CharsRef();
+
+      int off=offset;
+      int lim=limit>=0 ? limit : Integer.MAX_VALUE;
+
+      if (sort.equals(FacetParams.FACET_SORT_COUNT) || sort.equals(FacetParams.FACET_SORT_COUNT_LEGACY)) {
+        int maxsize = limit>0 ? offset+limit : Integer.MAX_VALUE-1;
+        maxsize = Math.min(maxsize, numTermsInField);
+        LongPriorityQueue queue = new LongPriorityQueue(Math.min(maxsize,1000), maxsize, Long.MIN_VALUE);
+
+        int min=mincount-1;  // the smallest value in the top 'N' values
+        //System.out.println("START=" + startTerm + " END=" + endTerm);
+        for (int i=startTerm; i<endTerm; i++) {
+          int c = doNegative ? maxTermCounts[i] - counts[i] : counts[i];
+          if (c>min) {
+            // NOTE: we use c>min rather than c>=min as an optimization because we are going in
+            // index order, so we already know that the keys are ordered.  This can be very
+            // important if a lot of the counts are repeated (like zero counts would be).
+
+            // smaller term numbers sort higher, so subtract the term number instead
+            long pair = (((long)c)<<32) + (Integer.MAX_VALUE - i);
+            boolean displaced = queue.insert(pair);
+            if (displaced) min=(int)(queue.top() >>> 32);
+          }
+        }
+
+        // now select the right page from the results
+
+        // if we are deep paging, we don't have to order the highest "offset" counts.
+        int collectCount = Math.max(0, queue.size() - off);
+        assert collectCount <= lim;
+
+        // the start and end indexes of our list "sorted" (starting with the highest value)
+        int sortedIdxStart = queue.size() - (collectCount - 1);
+        int sortedIdxEnd = queue.size() + 1;
+        final long[] sorted = queue.sort(collectCount);
+
+        final int[] indirect = counts;  // reuse the counts array for the index into the tnums array
+        assert indirect.length >= sortedIdxEnd;
+
+        for (int i=sortedIdxStart; i<sortedIdxEnd; i++) {
+          long pair = sorted[i];
+          int c = (int)(pair >>> 32);
+          int tnum = Integer.MAX_VALUE - (int)pair;
+
+          indirect[i] = i;   // store the index for indirect sorting
+          sorted[i] = tnum;  // reuse the "sorted" array to store the term numbers for indirect sorting
+
+          // add a null label for now... we'll fill it in later.
+          res.add(null, c);
+        }
+
+        // now sort the indexes by the term numbers
+        PrimUtils.sort(sortedIdxStart, sortedIdxEnd, indirect, new PrimUtils.IntComparator() {
+          @Override
+          public int compare(int a, int b) {
+            return (int)sorted[a] - (int)sorted[b];
+          }
+
+          @Override
+          public boolean lessThan(int a, int b) {
+            return sorted[a] < sorted[b];
+          }
+
+          @Override
+          public boolean equals(int a, int b) {
+            return sorted[a] == sorted[b];
+          }
+        });
+
+        // convert the term numbers to term values and set
+        // as the label
+        //System.out.println("sortStart=" + sortedIdxStart + " end=" + sortedIdxEnd);
+        for (int i=sortedIdxStart; i<sortedIdxEnd; i++) {
+          int idx = indirect[i];
+          int tnum = (int)sorted[idx];
+          final String label = getReadableValue(getTermValue(te, tnum), ft, charsRef);
+          //System.out.println("  label=" + label);
+          res.setName(idx - sortedIdxStart, label);
+        }
+
+      } else {
+        // add results in index order
+        int i=startTerm;
+        if (mincount<=0) {
+          // if mincount<=0, then we won't discard any terms and we know exactly
+          // where to start.
+          i=startTerm+off;
+          off=0;
+        }
+
+        for (; i<endTerm; i++) {
+          int c = doNegative ? maxTermCounts[i] - counts[i] : counts[i];
+          if (c<mincount || --off>=0) continue;
+          if (--lim<0) break;
+
+          final String label = getReadableValue(getTermValue(te, i), ft, charsRef);
+          res.add(label, c);
+        }
       }
     }
 
 
     if (missing) {
       // TODO: a faster solution for this?
-      res.add(null, org.apache.solr.search.facet.SimpleFacets.getFieldMissingCount(searcher, baseDocs, field));
+      res.add(null, SimpleFacets.getFieldMissingCount(searcher, baseDocs, field));
     }
 
     //System.out.println("  res=" + res);
@@ -514,8 +480,7 @@
     SchemaField sf = searcher.getSchema().getField(field);
    // FieldType ft = sf.getType();
 
-    QueryContext qcontext = QueryContext.newContext(searcher);
-    StatsValues allstats = StatsValuesFactory.createStatsValues(qcontext, sf, calcDistinct);
+    StatsValues allstats = StatsValuesFactory.createStatsValues(null, sf, calcDistinct);
 
 
     DocSet docs = baseDocs;
@@ -524,155 +489,139 @@
 
     if (baseSize <= 0) return allstats;
 
-    DocSet all = searcher.getDocSet(new TermRangeQuery(field, null, null, false, false));
-    DocSet missing = docs.andNot( all );
-    all.decref();
-
-    try {
-
-      int i = 0;
-      final FieldFacetStats[] finfo = new FieldFacetStats[facet.length];
-      //Initialize facetstats, if facets have been passed in
-      SortedDocValues si;
-      for (String f : facet) {
-        SchemaField facet_sf = searcher.getSchema().getField(f);
-        finfo[i] = new FieldFacetStats(searcher, f, sf, facet_sf, calcDistinct);
-        i++;
-      }
-
-      final int[] index = this.index;
-      final int[] counts = new int[numTermsInField];//keep track of the number of times we see each word in the field for all the documents in the docset
-
-      TermsEnum te = getOrdTermsEnum(searcher.getAtomicReader());
-
-      boolean doNegative = false;
-      if (finfo.length == 0) {
-        //if we're collecting statistics with a facet field, can't do inverted counting
-        doNegative = baseSize > maxDoc >> 1 && termInstances > 0
-            && (docs instanceof BitDocSet || docs instanceof BitDocSetNative);
-      }
-
-      if (doNegative) {
-        FixedBitSet bs = docs.getBits();
-        if (docs instanceof BitDocSet) {
-          bs = bs.clone(); // don't mess with internal obs of BitDocSet
-        }
-        bs.flip(0, maxDoc);
-        // TODO: when iterator across negative elements is available, use that
-        // instead of creating a new bitset and inverting.
-        docs = new BitDocSet(bs, maxDoc - baseSize);
-        // simply negating will mean that we have deleted docs in the set.
-        // that should be OK, as their entries in our table should be empty.
-      }
-
-      // For the biggest terms, do straight set intersections
-      for (TopTerm tt : bigTerms.values()) {
-        // TODO: counts could be deferred if sorted==false
-        if (tt.termNum >= 0 && tt.termNum < numTermsInField) {
-          final Term t = new Term(field, tt.term);
-          if (finfo.length == 0) {
-            counts[tt.termNum] = searcher.numDocs(new TermQuery(t), docs);
-          } else {
-            //COULD BE VERY SLOW
-            //if we're collecting stats for facet fields, we need to iterate on all matching documents
-            try (
-                DocSet tdocs = searcher.getDocSet(new TermQuery(t));
-                DocSet bigTermDocSet = tdocs.intersection(docs);
-            ) {
-              DocIterator iter = bigTermDocSet.iterator();
-              while (iter.hasNext()) {
-                int doc = iter.nextDoc();
-                counts[tt.termNum]++;
-                for (FieldFacetStats f : finfo) {
-                  f.facetTermNum(doc, tt.termNum);
-                }
-              }
-            }  // end try-with
-
-          }
-        }
-      }
-
-
-      if (termInstances > 0) {
-        DocIterator iter = docs.iterator();
-        while (iter.hasNext()) {
-          int doc = iter.nextDoc();
-          int code = index[doc];
-
-          if ((code & 0xff) == 1) {
-            int pos = code >>> 8;
-            int whichArray = (doc >>> 16) & 0xff;
-            byte[] arr = tnums[whichArray];
-            int tnum = 0;
+    DocSet missing = docs.andNot( searcher.getDocSet(new TermRangeQuery(field, null, null, false, false)) );
+
+    int i = 0;
+    final FieldFacetStats[] finfo = new FieldFacetStats[facet.length];
+    //Initialize facetstats, if facets have been passed in
+    SortedDocValues si;
+    for (String f : facet) {
+      SchemaField facet_sf = searcher.getSchema().getField(f);
+      finfo[i] = new FieldFacetStats(searcher, f, sf, facet_sf, calcDistinct);
+      i++;
+    }
+
+    final int[] index = this.index;
+    final int[] counts = new int[numTermsInField];//keep track of the number of times we see each word in the field for all the documents in the docset
+
+    TermsEnum te = getOrdTermsEnum(searcher.getAtomicReader());
+
+    boolean doNegative = false;
+    if (finfo.length == 0) {
+      //if we're collecting statistics with a facet field, can't do inverted counting
+      doNegative = baseSize > maxDoc >> 1 && termInstances > 0
+              && docs instanceof BitDocSet;
+    }
+
+    if (doNegative) {
+      FixedBitSet bs = ((BitDocSet) docs).getBits().clone();
+      bs.flip(0, maxDoc);
+      // TODO: when iterator across negative elements is available, use that
+      // instead of creating a new bitset and inverting.
+      docs = new BitDocSet(bs, maxDoc - baseSize);
+      // simply negating will mean that we have deleted docs in the set.
+      // that should be OK, as their entries in our table should be empty.
+    }
+
+    // For the biggest terms, do straight set intersections
+    for (TopTerm tt : bigTerms.values()) {
+      // TODO: counts could be deferred if sorted==false
+      if (tt.termNum >= 0 && tt.termNum < numTermsInField) {
+        final Term t = new Term(field, tt.term);
+        if (finfo.length == 0) {
+          counts[tt.termNum] = searcher.numDocs(new TermQuery(t), docs);
+        } else {
+          //COULD BE VERY SLOW
+          //if we're collecting stats for facet fields, we need to iterate on all matching documents
+          DocSet bigTermDocSet = searcher.getDocSet(new TermQuery(t)).intersection(docs);
+          DocIterator iter = bigTermDocSet.iterator();
+          while (iter.hasNext()) {
+            int doc = iter.nextDoc();
+            counts[tt.termNum]++;
+            for (FieldFacetStats f : finfo) {
+              f.facetTermNum(doc, tt.termNum);
+            }
+          }
+        }
+      }
+    }
+
+
+    if (termInstances > 0) {
+      DocIterator iter = docs.iterator();
+      while (iter.hasNext()) {
+        int doc = iter.nextDoc();
+        int code = index[doc];
+
+        if ((code & 0xff) == 1) {
+          int pos = code >>> 8;
+          int whichArray = (doc >>> 16) & 0xff;
+          byte[] arr = tnums[whichArray];
+          int tnum = 0;
+          for (; ;) {
+            int delta = 0;
             for (; ;) {
-              int delta = 0;
-              for (; ;) {
-                byte b = arr[pos++];
-                delta = (delta << 7) | (b & 0x7f);
-                if ((b & 0x80) == 0) break;
-              }
+              byte b = arr[pos++];
+              delta = (delta << 7) | (b & 0x7f);
+              if ((b & 0x80) == 0) break;
+            }
+            if (delta == 0) break;
+            tnum += delta - TNUM_OFFSET;
+            counts[tnum]++;
+            for (FieldFacetStats f : finfo) {
+              f.facetTermNum(doc, tnum);
+            }
+          }
+        } else {
+          int tnum = 0;
+          int delta = 0;
+          for (; ;) {
+            delta = (delta << 7) | (code & 0x7f);
+            if ((code & 0x80) == 0) {
               if (delta == 0) break;
               tnum += delta - TNUM_OFFSET;
               counts[tnum]++;
               for (FieldFacetStats f : finfo) {
                 f.facetTermNum(doc, tnum);
               }
+              delta = 0;
             }
-          } else {
-            int tnum = 0;
-            int delta = 0;
-            for (; ;) {
-              delta = (delta << 7) | (code & 0x7f);
-              if ((code & 0x80) == 0) {
-                if (delta == 0) break;
-                tnum += delta - TNUM_OFFSET;
-                counts[tnum]++;
-                for (FieldFacetStats f : finfo) {
-                  f.facetTermNum(doc, tnum);
-                }
-                delta = 0;
-              }
-              code >>>= 8;
-            }
-          }
-        }
-      }
-
-      // add results in index order
-      for (i = 0; i < numTermsInField; i++) {
-        int c = doNegative ? maxTermCounts[i] - counts[i] : counts[i];
-        if (c == 0) continue;
-        BytesRef value = getTermValue(te, i);
-
-        allstats.accumulate(value, c);
-        //as we've parsed the termnum into a value, lets also accumulate fieldfacet statistics
-        for (FieldFacetStats f : finfo) {
-          f.accumulateTermNum(i, value);
-        }
-      }
-
-      int c = missing.size();
-      allstats.addMissing(c);
-
-      if (finfo.length > 0) {
-        for (FieldFacetStats f : finfo) {
-          Map<String, StatsValues> facetStatsValues = f.facetStatsValues;
-          FieldType facetType = searcher.getSchema().getFieldType(f.name);
-          for (Map.Entry<String,StatsValues> entry : facetStatsValues.entrySet()) {
-            String termLabel = entry.getKey();
-            int missingCount = searcher.numDocs(new TermQuery(new Term(f.name, facetType.toInternal(termLabel))), missing);
-            entry.getValue().addMissing(missingCount);
-          }
-          allstats.addFacet(f.name, facetStatsValues);
-        }
-      }
-
-      return allstats;
-
-    } finally {
-      missing.decref();
-    }
+            code >>>= 8;
+          }
+        }
+      }
+    }
+    
+    // add results in index order
+    for (i = 0; i < numTermsInField; i++) {
+      int c = doNegative ? maxTermCounts[i] - counts[i] : counts[i];
+      if (c == 0) continue;
+      BytesRef value = getTermValue(te, i);
+
+      allstats.accumulate(value, c);
+      //as we've parsed the termnum into a value, lets also accumulate fieldfacet statistics
+      for (FieldFacetStats f : finfo) {
+        f.accumulateTermNum(i, value);
+      }
+    }
+
+    int c = missing.size();
+    allstats.addMissing(c);
+
+    if (finfo.length > 0) {
+      for (FieldFacetStats f : finfo) {
+        Map<String, StatsValues> facetStatsValues = f.facetStatsValues;
+        FieldType facetType = searcher.getSchema().getFieldType(f.name);
+        for (Map.Entry<String,StatsValues> entry : facetStatsValues.entrySet()) {
+          String termLabel = entry.getKey();
+          int missingCount = searcher.numDocs(new TermQuery(new Term(f.name, facetType.toInternal(termLabel))), missing);
+          entry.getValue().addMissing(missingCount);
+        }
+        allstats.addFacet(f.name, facetStatsValues);
+      }
+    }
+
+    return allstats;
 
   }
 
@@ -715,9 +664,8 @@
   //////////////////////////////////////////////////////////////////
 
   public static UnInvertedField getUnInvertedField(String field, SolrIndexSearcher searcher) throws IOException {
-    throw new UnsupportedOperationException();
-    /***
-    SolrCache<String,UnInvertedField> cache = searcher.getFieldValueCache();
+    if (field.length()>0) throw new UnsupportedOperationException(); // unused in HS
+    SolrCache<String,UnInvertedField> cache = null; //
     if (cache == null) {
       return new UnInvertedField(field, searcher);
     }
@@ -726,7 +674,11 @@
     synchronized (cache) {
       uif = cache.get(field);
       if (uif == null) {
-
+        /**
+         * We use this place holder object to pull the UninvertedField construction out of the sync
+         * so that if many fields are accessed in a short time, the UninvertedField can be
+         * built for these fields in parallel rather than sequentially.
+         */
         cache.put(field, uifPlaceholder);
       } else {
         if (uif != uifPlaceholder) {
@@ -756,6 +708,5 @@
     }
 
     return uif;
-     ***/
   }
 }