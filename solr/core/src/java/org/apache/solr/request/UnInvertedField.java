--- conflicted
+++ resolved
@@ -27,11 +27,13 @@
 import org.apache.lucene.index.SortedDocValues;
 import org.apache.lucene.index.Term;
 import org.apache.lucene.index.TermsEnum;
+import org.apache.lucene.search.FieldCache;
 import org.apache.lucene.search.TermQuery;
 import org.apache.lucene.search.TermRangeQuery;
 import org.apache.lucene.util.BytesRef;
 import org.apache.lucene.util.CharsRef;
 import org.apache.lucene.util.FixedBitSet;
+import org.apache.lucene.util.OpenBitSet;
 import org.apache.lucene.util.UnicodeUtil;
 import org.apache.solr.common.SolrException;
 import org.apache.solr.common.params.FacetParams;
@@ -43,11 +45,7 @@
 import org.apache.solr.schema.FieldType;
 import org.apache.solr.schema.SchemaField;
 import org.apache.solr.schema.TrieField;
-import org.apache.solr.search.BitDocSet;
-import org.apache.solr.search.DocIterator;
-import org.apache.solr.search.DocSet;
-import org.apache.solr.search.SolrCache;
-import org.apache.solr.search.SolrIndexSearcher;
+import org.apache.solr.search.*;
 import org.apache.solr.util.LongPriorityQueue;
 import org.apache.solr.util.PrimUtils;
 
@@ -100,7 +98,7 @@
 
   int[] maxTermCounts = new int[1024];
 
-  final Map<Integer,TopTerm> bigTerms = new LinkedHashMap<>();
+  final Map<Integer,TopTerm> bigTerms = new LinkedHashMap<Integer,TopTerm>();
 
   private SolrIndexSearcher.DocsEnumState deState;
   private final SolrIndexSearcher searcher;
@@ -221,7 +219,7 @@
 
     FieldType ft = searcher.getSchema().getFieldType(field);
 
-    NamedList<Integer> res = new NamedList<>();  // order is important
+    NamedList<Integer> res = new NamedList<Integer>();  // order is important
 
     DocSet docs = baseDocs;
     int baseSize = docs.size();
@@ -259,7 +257,6 @@
           }
         }
 
-<<<<<<< HEAD
         /***********
          // Alternative 2: get the docSet of the prefix (could take a while) and
          // then do the intersection with the baseDocSet first.
@@ -280,7 +277,7 @@
           // instead of creating a new bitset and inverting.
 
           if (docs instanceof BitDocSet) {
-            OpenBitSet bs = docs.getBits();
+            FixedBitSet bs = ((BitDocSet)docs).getBits().clone();
             bs = bs.clone(); // don't mess with internal obs of BitDocSet
             bs.flip(0, maxDoc);
             docs = new BitDocSet(bs, maxDoc - baseSize);
@@ -290,22 +287,6 @@
             negSet.setSize(maxDoc - baseSize);
             docs = negSet;
           }
-=======
-      boolean doNegative = baseSize > maxDoc >> 1 && termInstances > 0
-              && startTerm==0 && endTerm==numTermsInField
-              && docs instanceof BitDocSet;
-
-      if (doNegative) {
-        FixedBitSet bs = ((BitDocSet)docs).getBits().clone();
-        bs.flip(0, maxDoc);
-        // TODO: when iterator across negative elements is available, use that
-        // instead of creating a new bitset and inverting.
-        docs = new BitDocSet(bs, maxDoc - baseSize);
-        // simply negating will mean that we have deleted docs in the set.
-        // that should be OK, as their entries in our table should be empty.
-        //System.out.println("  NEG");
-      }
->>>>>>> 4d4d7c2c
 
           // simply negating will mean that we have deleted docs in the set.
           // that should be OK, as their entries in our table should be empty.
@@ -550,7 +531,6 @@
 
       TermsEnum te = getOrdTermsEnum(searcher.getAtomicReader());
 
-<<<<<<< HEAD
       boolean doNegative = false;
       if (finfo.length == 0) {
         //if we're collecting statistics with a facet field, can't do inverted counting
@@ -559,7 +539,7 @@
       }
 
       if (doNegative) {
-        OpenBitSet bs = docs.getBits();
+        FixedBitSet bs = docs.getBits();
         if (docs instanceof BitDocSet) {
           bs = bs.clone(); // don't mess with internal obs of BitDocSet
         }
@@ -594,17 +574,6 @@
                 }
               }
             }  // end try-with
-=======
-    if (doNegative) {
-      FixedBitSet bs = ((BitDocSet) docs).getBits().clone();
-      bs.flip(0, maxDoc);
-      // TODO: when iterator across negative elements is available, use that
-      // instead of creating a new bitset and inverting.
-      docs = new BitDocSet(bs, maxDoc - baseSize);
-      // simply negating will mean that we have deleted docs in the set.
-      // that should be OK, as their entries in our table should be empty.
-    }
->>>>>>> 4d4d7c2c
 
           }
         }
