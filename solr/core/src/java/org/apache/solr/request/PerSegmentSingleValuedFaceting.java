--- conflicted
+++ resolved
@@ -320,13 +320,8 @@
       // NOTE: we use c>min rather than c>=min as an optimization because we are going in
       // index order, so we already know that the keys are ordered.  This can be very
       // important if a lot of the counts are repeated (like zero counts would be).
-<<<<<<< HEAD
-      UnicodeUtil.UTF8toUTF16(term, spare);
-      queue.add(new org.apache.solr.request.SimpleFacets.CountPair<>(spare.toString(), count));
-=======
       spare.copyUTF8Bytes(term);
       queue.add(new SimpleFacets.CountPair<>(spare.toString(), count));
->>>>>>> 18e867c7
       if (queue.size()>=maxsize) min=queue.last().val;
     }
     return false;
