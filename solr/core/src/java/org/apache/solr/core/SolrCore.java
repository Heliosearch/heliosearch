--- conflicted
+++ resolved
@@ -16,41 +16,6 @@
  */
 
 package org.apache.solr.core;
-
-import java.io.File;
-import java.io.IOException;
-import java.io.InputStream;
-import java.io.InputStreamReader;
-import java.io.Writer;
-import java.lang.reflect.Constructor;
-import java.net.URL;
-import java.util.Arrays;
-import java.util.ArrayList;
-import java.util.Collection;
-import java.util.Collections;
-import java.util.Date;
-import java.util.HashMap;
-import java.util.HashSet;
-import java.util.IdentityHashMap;
-import java.util.LinkedHashMap;
-import java.util.LinkedList;
-import java.util.List;
-import java.util.Locale;
-import java.util.Map;
-import java.util.Properties;
-import java.util.Set;
-import java.util.StringTokenizer;
-import java.util.concurrent.Callable;
-import java.util.concurrent.ConcurrentHashMap;
-import java.util.concurrent.CountDownLatch;
-import java.util.concurrent.ExecutorService;
-import java.util.concurrent.Executors;
-import java.util.concurrent.Future;
-import java.util.concurrent.atomic.AtomicInteger;
-import java.util.concurrent.atomic.AtomicLong;
-import java.util.concurrent.locks.ReentrantLock;
-
-import javax.xml.parsers.ParserConfigurationException;
 
 import org.apache.commons.io.IOUtils;
 import org.apache.lucene.codecs.Codec;
@@ -133,8 +98,6 @@
 import org.slf4j.LoggerFactory;
 import org.xml.sax.SAXException;
 
-<<<<<<< HEAD
-=======
 import javax.xml.parsers.ParserConfigurationException;
 
 import java.io.Closeable;
@@ -173,7 +136,6 @@
 import java.util.concurrent.atomic.AtomicInteger;
 import java.util.concurrent.atomic.AtomicLong;
 import java.util.concurrent.locks.ReentrantLock;
->>>>>>> 18dba2a4
 
 /**
  *
@@ -221,28 +183,12 @@
   
   public long getStartTime() { return startTime; }
 
-<<<<<<< HEAD
-=======
   private RestManager restManager;
-  
+
   public RestManager getRestManager() {
     return restManager;
   }
-  
-  static int boolean_query_max_clause_count = Integer.MIN_VALUE;
-  // only change the BooleanQuery maxClauseCount once for ALL cores...
-  void booleanQueryMaxClauseCount()  {
-    synchronized(SolrCore.class) {
-      if (boolean_query_max_clause_count == Integer.MIN_VALUE) {
-        boolean_query_max_clause_count = solrConfig.booleanQueryMaxClauseCount;
-        BooleanQuery.setMaxClauseCount(boolean_query_max_clause_count);
-      } else if (boolean_query_max_clause_count != solrConfig.booleanQueryMaxClauseCount ) {
-        log.debug("BooleanQuery.maxClauseCount= " +boolean_query_max_clause_count+ ", ignoring " +solrConfig.booleanQueryMaxClauseCount);
-      }
-    }
-  }
-
->>>>>>> 18dba2a4
+
   /**
    * The SolrResourceLoader used to load all resources for this core.
    * @since solr 1.3
@@ -886,14 +832,10 @@
         newReaderCreator = null;
         if (iwRef != null) iwRef.decref();
       }
-<<<<<<< HEAD
-
-=======
       
       // Initialize the RestManager
       restManager = initRestManager();
             
->>>>>>> 18dba2a4
       // Finally tell anyone who wants to know
       resourceLoader.inform(resourceLoader);
       resourceLoader.inform(this); // last call before the latch is released.
@@ -1300,7 +1242,7 @@
     addIfNotPresent(components,StatsComponent.COMPONENT_NAME,StatsComponent.class);
     addIfNotPresent(components,DebugComponent.COMPONENT_NAME,DebugComponent.class);
     addIfNotPresent(components,RealTimeGetComponent.COMPONENT_NAME,RealTimeGetComponent.class);
-    addIfNotPresent(components,AnalyticsComponent.COMPONENT_NAME,AnalyticsComponent.class);
+    addIfNotPresent(components, AnalyticsComponent.COMPONENT_NAME,AnalyticsComponent.class);
     addIfNotPresent(components,ExpandComponent.COMPONENT_NAME,ExpandComponent.class);
 
     return components;
@@ -2355,9 +2297,7 @@
           "solrconfig.xml uses deprecated <bool name='facet.sort'>. Please "+
           "update your config to use <string name='facet.sort'>.");
     }
-<<<<<<< HEAD
-=======
-  } 
+  }
   
   /**
    * Creates and initializes a RestManager based on configuration args in solrconfig.xml.
@@ -2394,7 +2334,6 @@
     mgr.init(resourceLoader, initArgs, storageIO);
     
     return mgr;
->>>>>>> 18dba2a4
   }
 
   public CoreDescriptor getCoreDescriptor() {
