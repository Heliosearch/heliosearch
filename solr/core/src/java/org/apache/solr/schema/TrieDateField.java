--- conflicted
+++ resolved
@@ -81,13 +81,6 @@
     return wrappedField.toObject(sf, term);
   }
 
-<<<<<<< HEAD
-=======
-  @Override
-  public SortField getSortField(SchemaField field, boolean top) {
-    return wrappedField.getSortField(field, top);
-  }
-
   @Override
   public Object marshalSortValue(Object value) {
     return value;
@@ -98,12 +91,6 @@
     return value;
   }
 
-  @Override
-  public ValueSource getValueSource(SchemaField field, QParser parser) {
-    return wrappedField.getValueSource(field, parser);
-  }
-
->>>>>>> 18dba2a4
   /**
    * @return the precisionStep used to index values into the field
    */
