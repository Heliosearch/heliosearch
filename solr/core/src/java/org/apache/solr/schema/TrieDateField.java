--- conflicted
+++ resolved
@@ -34,18 +34,11 @@
 import org.apache.lucene.search.NumericRangeQuery;
 import org.apache.lucene.util.BytesRef;
 import org.apache.lucene.util.CharsRef;
-<<<<<<< HEAD
 
 import java.util.List;
 import java.util.Map;
 import java.util.Date;
 import java.io.IOException;
-=======
-import org.apache.solr.response.TextResponseWriter;
-import org.apache.solr.search.QParser;
-import org.apache.solr.update.processor.TimestampUpdateProcessorFactory;
-//jdoc
->>>>>>> 4f95f586
 
 /**
  * <p>
@@ -55,11 +48,11 @@
  * {@link DateField} for more details of the supported usage.
  * </p>
  * <p>
- * <b>NOTE:</b> Although it is possible to configure a <code>TrieDateField</code> 
+ * <b>NOTE:</b> Allthough it is possible to configure a <code>TrieDateField</code> 
  * instance with a default value of "<code>NOW</code>" to compute a timestamp 
  * of when the document was indexed, this is not advisable when using SolrCloud 
  * since each replica of the document may compute a slightly different value. 
- * {@link TimestampUpdateProcessorFactory} is recommended instead.
+ * {@link TimestampUpdateProcessorFactory} is recomended instead.
  * </p>
  *
  * @see DateField
@@ -118,6 +111,16 @@
   public boolean isTokenized() {
     return wrappedField.isTokenized();
   }
+  
+  @Override
+  protected boolean hasProperty(int p) {
+    return wrappedField.hasProperty(p);
+  }
+  
+  @Override
+  public boolean isMultiValued() {
+    return wrappedField.isMultiValued();
+  }
 
   @Override
   public boolean multiValuedFieldCache() {
@@ -186,7 +189,6 @@
   public void checkSchemaField(SchemaField field) {
     wrappedField.checkSchemaField(field);
   }
-<<<<<<< HEAD
 
 
 
@@ -250,7 +252,4 @@
     return TrieField.dateField.parseMath(null, extVal).getTime();
   }
 
-=======
-  
->>>>>>> 4f95f586
 }