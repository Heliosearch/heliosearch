--- conflicted
+++ resolved
@@ -153,12 +153,7 @@
   public FuncValues getValues(QueryContext context, AtomicReaderContext readerContext) throws IOException {
     final int def = defVal;
 
-<<<<<<< HEAD
     return new DocTermsIndexFuncValues(this, readerContext, field) {
-      private final BytesRef spare = new BytesRef();
-=======
-    return new DocTermsIndexDocValues(this, readerContext, field) {
->>>>>>> b43f7a89
 
       @Override
       protected String toTerm(String readableValue) {
