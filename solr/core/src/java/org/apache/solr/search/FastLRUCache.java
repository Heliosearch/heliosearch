--- conflicted
+++ resolved
@@ -159,20 +159,15 @@
         for (Object mapEntry : items.entrySet()) {
           itemsArr[counter++] = (Map.Entry) mapEntry;
         }
-<<<<<<< HEAD
         for (int i = itemsArr.length - 1; i >= 0; i--) {
           try {
             boolean continueRegen = regenerator.regenerateItem(searcher,
                 this, old, itemsArr[i].getKey(), itemsArr[i].getValue());
             if (!continueRegen) break;
           }
-          catch (Throwable e) {
+          catch (Exception e) {
             SolrException.log(log, "Error during auto-warming of key:" + itemsArr[i].getKey(), e);
           }
-=======
-        catch (Exception e) {
-          SolrException.log(log, "Error during auto-warming of key:" + itemsArr[i].getKey(), e);
->>>>>>> b0ad972e
         }
       } finally {
 
