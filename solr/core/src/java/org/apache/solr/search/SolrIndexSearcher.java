/*
 * Licensed to the Apache Software Foundation (ASF) under one or more
 * contributor license agreements.  See the NOTICE file distributed with
 * this work for additional information regarding copyright ownership.
 * The ASF licenses this file to You under the Apache License, Version 2.0
 * (the "License"); you may not use this file except in compliance with
 * the License.  You may obtain a copy of the License at
 *
 *     http://www.apache.org/licenses/LICENSE-2.0
 *
 * Unless required by applicable law or agreed to in writing, software
 * distributed under the License is distributed on an "AS IS" BASIS,
 * WITHOUT WARRANTIES OR CONDITIONS OF ANY KIND, either express or implied.
 * See the License for the specific language governing permissions and
 * limitations under the License.
 */

package org.apache.solr.search;

import java.io.Closeable;
import java.io.IOException;
import java.net.URL;
import java.util.ArrayList;
import java.util.Arrays;
import java.util.Collection;
import java.util.Collections;
import java.util.Comparator;
import java.util.Date;
import java.util.HashMap;
import java.util.HashSet;
import java.util.LinkedList;
import java.util.List;
import java.util.Map;
import java.util.Set;
import java.util.concurrent.TimeUnit;
import java.util.concurrent.atomic.AtomicLong;

import org.apache.lucene.document.Document;
import org.apache.lucene.document.DoubleField;
import org.apache.lucene.document.Field;
import org.apache.lucene.document.FieldType;
import org.apache.lucene.document.FloatField;
import org.apache.lucene.document.IntField;
import org.apache.lucene.document.LazyDocument;
import org.apache.lucene.document.LongField;
import org.apache.lucene.document.StoredField;
import org.apache.lucene.document.TextField;
import org.apache.lucene.index.AtomicReader;
import org.apache.lucene.index.AtomicReaderContext;
import org.apache.lucene.index.DirectoryReader;
import org.apache.lucene.index.DocsEnum;
import org.apache.lucene.index.FieldInfo;
import org.apache.lucene.index.FieldInfos;
import org.apache.lucene.index.Fields;
import org.apache.lucene.index.IndexReader;
import org.apache.lucene.index.IndexableField;
import org.apache.lucene.index.MultiDocsEnum;
import org.apache.lucene.index.SlowCompositeReaderWrapper;
import org.apache.lucene.index.StoredFieldVisitor;
import org.apache.lucene.index.Term;
import org.apache.lucene.index.Terms;
import org.apache.lucene.index.TermsEnum;
import org.apache.lucene.search.BooleanClause;
import org.apache.lucene.search.BooleanQuery;
import org.apache.lucene.search.Collector;
import org.apache.lucene.search.ConstantScoreQuery;
import org.apache.lucene.search.DocIdSet;
import org.apache.lucene.search.DocIdSetIterator;
import org.apache.lucene.search.Explanation;
import org.apache.lucene.search.FieldDoc;
import org.apache.lucene.search.Filter;
import org.apache.lucene.search.IndexSearcher;
import org.apache.lucene.search.MatchAllDocsQuery;
import org.apache.lucene.search.Query;
import org.apache.lucene.search.ScoreDoc;
import org.apache.lucene.search.Scorer;
import org.apache.lucene.search.Sort;
import org.apache.lucene.search.SortField;
import org.apache.lucene.search.TermQuery;
import org.apache.lucene.search.TimeLimitingCollector;
import org.apache.lucene.search.TopDocs;
import org.apache.lucene.search.TopDocsCollector;
import org.apache.lucene.search.TopFieldCollector;
import org.apache.lucene.search.TopFieldDocs;
import org.apache.lucene.search.TopScoreDocCollector;
import org.apache.lucene.search.TotalHitCountCollector;
import org.apache.lucene.search.Weight;
import org.apache.lucene.store.Directory;
import org.apache.lucene.util.Bits;
import org.apache.lucene.util.BytesRef;
import org.apache.solr.common.SolrException;
import org.apache.solr.common.SolrException.ErrorCode;
import org.apache.solr.common.params.ModifiableSolrParams;
import org.apache.solr.common.util.NamedList;
import org.apache.solr.common.util.SimpleOrderedMap;
import org.apache.solr.core.DirectoryFactory;
import org.apache.solr.core.DirectoryFactory.DirContext;
import org.apache.solr.core.SolrConfig;
import org.apache.solr.core.SolrCore;
import org.apache.solr.core.SolrInfoMBean;
import org.apache.solr.request.LocalSolrQueryRequest;
import org.apache.solr.request.SolrQueryRequest;
import org.apache.solr.request.SolrRequestInfo;
import org.apache.solr.search.facet.UnInvertedField;
import org.apache.solr.response.SolrQueryResponse;
import org.apache.solr.schema.IndexSchema;
import org.apache.solr.schema.SchemaField;
import org.apache.solr.search.field.TopValues;
import org.apache.solr.update.SolrIndexConfig;
import org.slf4j.Logger;
import org.slf4j.LoggerFactory;


/**
 * SolrIndexSearcher adds schema awareness and caching functionality
 * over the lucene IndexSearcher.
 *
 *
 * @since solr 0.9
 */
public class SolrIndexSearcher extends IndexSearcher implements Closeable,SolrInfoMBean {

  // These should *only* be used for debugging or monitoring purposes
  public static final AtomicLong numOpens = new AtomicLong();
  public static final AtomicLong numCloses = new AtomicLong();


  private static Logger log = LoggerFactory.getLogger(SolrIndexSearcher.class);
  private final SolrCore core;
  private final IndexSchema schema;

  private boolean debug = log.isDebugEnabled();

  private final String name;
  private long openTime = System.currentTimeMillis();
  private long registerTime = 0;
  private long warmupTime = 0;
  private final DirectoryReader reader;
  private final boolean closeReader;

  private final int queryResultWindowSize;
  private final int queryResultMaxDocsCached;
  private final boolean useFilterForSortedQuery;
  public final boolean enableLazyFieldLoading;

  private final boolean cachingEnabled;
  private final SolrCache<Query,DocSet> filterCache;
  private final SolrCache<QueryResultKey,DocList> queryResultCache;
  private final SolrCache<Integer,Document> documentCache;
  private final SolrCache<String,UnInvertedField> fieldValueCache;

  private final SolrCache<String,TopValues> nCache;

  // map of generic caches - not synchronized since it's read-only after the constructor.
  private final HashMap<String, SolrCache> cacheMap;
  private static final HashMap<String, SolrCache> noGenericCaches=new HashMap<>(0);

  // list of all caches associated with this searcher.
  private final SolrCache[] cacheList;
  private static final SolrCache[] noCaches = new SolrCache[0];

  private final FieldInfos fieldInfos;
  // TODO: do we need this separate set of field names? we can just use the fieldinfos?
  private final Collection<String> fieldNames;
  private Collection<String> storedHighlightFieldNames;
  private DirectoryFactory directoryFactory;

  private final AtomicReader atomicReader;
  private String path;
  private final boolean reserveDirectory;
  private final boolean createdDirectory;
  private final int smallSetSize;

  private static DirectoryReader getReader(SolrCore core, SolrIndexConfig config, DirectoryFactory directoryFactory, String path) throws IOException {
    DirectoryReader reader = null;
    Directory dir = directoryFactory.get(path, DirContext.DEFAULT, config.lockType);
    try {
      reader = core.getIndexReaderFactory().newReader(dir, core);
    } catch (Exception e) {
      directoryFactory.release(dir);
      throw new SolrException(ErrorCode.SERVER_ERROR, "Error opening Reader", e);
    }
    return reader;
  }

  public SolrIndexSearcher(SolrCore core, String path, IndexSchema schema, SolrIndexConfig config, String name, boolean enableCache, DirectoryFactory directoryFactory) throws IOException {
    // we don't need to reserve the directory because we get it from the factory
    this(core, path, schema, config, name, null, true, enableCache, false, directoryFactory);
  }

  public SolrIndexSearcher(SolrCore core, String path, IndexSchema schema, SolrIndexConfig config, String name, DirectoryReader r, boolean closeReader, boolean enableCache, boolean reserveDirectory, DirectoryFactory directoryFactory) throws IOException {
    super(r == null ? getReader(core, config, directoryFactory, path) : r);

    this.path = path;
    this.directoryFactory = directoryFactory;
    this.reader = (DirectoryReader) super.readerContext.reader();
    this.atomicReader = SlowCompositeReaderWrapper.wrap(this.reader);
    this.core = core;
    this.schema = schema;
    this.name = "Searcher@" + Integer.toHexString(hashCode()) + "[" + core.getName() + "]" + (name != null ? " " + name : "");
    log.info("Opening " + this.name);
    this.smallSetSize = (this.reader.maxDoc()>>6)+5;

    if (directoryFactory.searchersReserveCommitPoints()) {
      // reserve commit point for life of searcher
      core.getDeletionPolicy().saveCommitPoint(
          reader.getIndexCommit().getGeneration());
    }

    Directory dir = getIndexReader().directory();

    this.reserveDirectory = reserveDirectory;
    this.createdDirectory = r == null;
    if (reserveDirectory) {
      // keep the directory from being released while we use it
      directoryFactory.incRef(dir);
    }

    this.closeReader = closeReader;
    setSimilarity(schema.getSimilarity());

    SolrConfig solrConfig = core.getSolrConfig();
    queryResultWindowSize = solrConfig.queryResultWindowSize;
    queryResultMaxDocsCached = solrConfig.queryResultMaxDocsCached;
    useFilterForSortedQuery = solrConfig.useFilterForSortedQuery;
    enableLazyFieldLoading = solrConfig.enableLazyFieldLoading;

    cachingEnabled=enableCache;
    if (cachingEnabled) {
      ArrayList<SolrCache> clist = new ArrayList<SolrCache>();
      nCache = solrConfig.nCacheConfig ==null ? null : solrConfig.nCacheConfig.newInstance();
      if (nCache !=null) clist.add(nCache);
 
      fieldValueCache = solrConfig.fieldValueCacheConfig==null ? null : solrConfig.fieldValueCacheConfig.newInstance();
      if (fieldValueCache!=null) clist.add(fieldValueCache);
      filterCache= solrConfig.filterCacheConfig==null ? null : solrConfig.filterCacheConfig.newInstance();
      if (filterCache!=null) clist.add(filterCache);
      queryResultCache = solrConfig.queryResultCacheConfig==null ? null : solrConfig.queryResultCacheConfig.newInstance();
      if (queryResultCache!=null) clist.add(queryResultCache);
      documentCache = solrConfig.documentCacheConfig==null ? null : solrConfig.documentCacheConfig.newInstance();
      if (documentCache!=null) clist.add(documentCache);

      if (solrConfig.userCacheConfigs == null) {
        cacheMap = noGenericCaches;
      } else {
        cacheMap = new HashMap<>(solrConfig.userCacheConfigs.length);
        for (CacheConfig userCacheConfig : solrConfig.userCacheConfigs) {
          SolrCache cache = null;
          if (userCacheConfig != null) cache = userCacheConfig.newInstance();
          if (cache != null) {
            cacheMap.put(cache.name(), cache);
            clist.add(cache);
          }
        }
      }

      cacheList = clist.toArray(new SolrCache[clist.size()]);
    } else {
      nCache = null;
      filterCache=null;
      queryResultCache=null;
      documentCache=null;
      fieldValueCache=null;
      cacheMap = noGenericCaches;
      cacheList= noCaches;
    }

    fieldNames = new HashSet<String>();
    fieldInfos = atomicReader.getFieldInfos();
    for(FieldInfo fieldInfo : fieldInfos) {
      fieldNames.add(fieldInfo.name);
    }

    // do this at the end since an exception in the constructor means we won't close    
    numOpens.incrementAndGet();
  }

  public boolean isCachingEnabled() { return cachingEnabled; }

  public String getPath() {
    return path;
  }

  @Override
  public String toString() {
    return name + "{" + reader + "}";
  }

  public SolrCore getCore() {
    return core;
  }

  public final int maxDoc() {
    return reader.maxDoc();
  }

  public final int docFreq(Term term) throws IOException {
    return reader.docFreq(term);
  }

  public final AtomicReader getAtomicReader() {
    return atomicReader;
  }

  @Override
  public final DirectoryReader getIndexReader() {
    assert reader == super.getIndexReader();
    return reader;
  }

  /** Register sub-objects such as caches
   */
  public void register() {
    // register self
    core.getInfoRegistry().put("searcher", this);
    core.getInfoRegistry().put(name, this);
    for (SolrCache cache : cacheList) {
      cache.setState(SolrCache.State.LIVE);
      core.getInfoRegistry().put(cache.name(), cache);
    }
    registerTime=System.currentTimeMillis();
  }

  /**
   * Free's resources associated with this searcher.
   *
   * In particular, the underlying reader and any cache's in use are closed.
   */
  @Override
  public void close() throws IOException {
    if (debug) {
      if (cachingEnabled) {
        StringBuilder sb = new StringBuilder();
        sb.append("Closing ").append(name);
        for (SolrCache cache : cacheList) {
          sb.append("\n\t");
          sb.append(cache);
        }
        log.debug(sb.toString());
      } else {
        if (debug) log.debug("Closing " + name);
      }
    }

    core.getInfoRegistry().remove(name);

    // super.close();
    // can't use super.close() since it just calls reader.close() and that may only be called once
    // per reader (even if incRef() was previously called).

    long cpg = reader.getIndexCommit().getGeneration();
    try {
      if (closeReader) reader.decRef();
    } catch (Exception e) {
      SolrException.log(log, "Problem dec ref'ing reader", e);
    }

    if (directoryFactory.searchersReserveCommitPoints()) {
      core.getDeletionPolicy().releaseCommitPoint(cpg);
    }

    for (SolrCache cache : cacheList) {
      cache.close();
    }

    if (reserveDirectory) {
      directoryFactory.release(getIndexReader().directory());
    }
    if (createdDirectory) {
      directoryFactory.release(getIndexReader().directory());
    }


    // do this at the end so it only gets done if there are no exceptions
    numCloses.incrementAndGet();
  }

  /** Direct access to the IndexSchema for use with this searcher */
  public IndexSchema getSchema() { return schema; }

  /**
   * Returns a collection of all field names the index reader knows about.
   */
  public Collection<String> getFieldNames() {
    return fieldNames;
  }

  /**
   * Returns a collection of the names of all stored fields which can be
   * highlighted the index reader knows about.
   */
  public Collection<String> getStoredHighlightFieldNames() {
    synchronized (this) {
      if (storedHighlightFieldNames == null) {
        storedHighlightFieldNames = new LinkedList<>();
        for (String fieldName : fieldNames) {
          try {
            SchemaField field = schema.getField(fieldName);
            if (field.stored() &&
                ((field.getType() instanceof org.apache.solr.schema.TextField) ||
                    (field.getType() instanceof org.apache.solr.schema.StrField))) {
              storedHighlightFieldNames.add(fieldName);
            }
          } catch (RuntimeException e) { // getField() throws a SolrException, but it arrives as a RuntimeException
            log.warn("Field \"" + fieldName + "\" found in index, but not defined in schema.");
          }
        }
      }
      return storedHighlightFieldNames;
    }
  }
  //
  // Set default regenerators on filter and query caches if they don't have any
  //
  public static void initRegenerators(SolrConfig solrConfig) {
    if (solrConfig.nCacheConfig != null && solrConfig.nCacheConfig.getRegenerator() == null) {
      solrConfig.nCacheConfig.setRegenerator(new TopValues.Regenerator());
    }

    if (solrConfig.fieldValueCacheConfig != null && solrConfig.fieldValueCacheConfig.getRegenerator() == null) {
      solrConfig.fieldValueCacheConfig.setRegenerator(
          new CacheRegenerator() {
            @Override
            public boolean regenerateItem(WarmContext warmContext, Object oldKey, Object oldVal) throws IOException {
              if (oldVal instanceof UnInvertedField) {
                UnInvertedField.getUnInvertedField((String)oldKey, warmContext.searcher);
              }
              return true;
            }
          }
      );
    }

    if (solrConfig.filterCacheConfig != null && solrConfig.filterCacheConfig.getRegenerator() == null) {
      solrConfig.filterCacheConfig.setRegenerator(
          new CacheRegenerator() {
            @Override
            public boolean regenerateItem(WarmContext warmContext, Object oldKey, Object oldVal) throws IOException {
              warmContext.searcher.cacheDocSet((Query)oldKey, null, false);
              return true;
            }
          }
      );
    }

    if (solrConfig.queryResultCacheConfig != null && solrConfig.queryResultCacheConfig.getRegenerator() == null) {
      final int queryResultWindowSize = solrConfig.queryResultWindowSize;
      solrConfig.queryResultCacheConfig.setRegenerator(
          new CacheRegenerator() {
            @Override
            public boolean regenerateItem(WarmContext warmContext, Object oldKey, Object oldVal) throws IOException {
              QueryResultKey key = (QueryResultKey)oldKey;
              int nDocs=1;
              // request 1 doc and let caching round up to the next window size...
              // unless the window size is <=1, in which case we will pick
              // the minimum of the number of documents requested last time and
              // a reasonable number such as 40.
              // TODO: make more configurable later...

              if (queryResultWindowSize<=1) {
                DocList oldList = (DocList)oldVal;
                int oldnDocs = oldList.offset() + oldList.size();
                // 40 has factors of 2,4,5,10,20
                nDocs = Math.min(oldnDocs,40);
              }

              int flags=NO_CHECK_QCACHE | key.nc_flags;
              QueryCommand qc = new QueryCommand();
              qc.setQuery(key.query)
                  .setFilterList(key.filters)
                  .setSort(key.sort)
                  .setLen(nDocs)
                  .setSupersetMaxDoc(nDocs)
                  .setFlags(flags);
              QueryResult qr = new QueryResult();
              warmContext.searcher.getDocListC(qr,qc);
              DocSet set = qr.getDocSet();
              if (set != null) set.decref();
              return true;
            }
          }
      );
    }
  }

  public QueryResult search(QueryResult qr, QueryCommand cmd) throws IOException {
    getDocListC(qr,cmd);
    return qr;
  }



  /* ********************** Document retrieval *************************/
   
  /* Future optimizations (yonik)
   *
   * If no cache is present:
   *   - use NO_LOAD instead of LAZY_LOAD
   *   - use LOAD_AND_BREAK if a single field is begin retrieved
   */

  /**
   * FieldSelector which loads the specified fields, and load all other
   * field lazily.
   */
  // TODO: can we just subclass DocumentStoredFieldVisitor?
  // need to open up access to its Document...
  static class SetNonLazyFieldSelector extends StoredFieldVisitor {
    private Set<String> fieldsToLoad;
    final Document doc = new Document();
    final LazyDocument lazyDoc;

    SetNonLazyFieldSelector(Set<String> toLoad, IndexReader reader, int docID) {
      fieldsToLoad = toLoad;
      lazyDoc = new LazyDocument(reader, docID);
    }

    @Override
    public Status needsField(FieldInfo fieldInfo) {
      if (fieldsToLoad.contains(fieldInfo.name)) {
        return Status.YES;
      } else {
        doc.add(lazyDoc.getField(fieldInfo));
        return Status.NO;
      }
    }

    @Override
    public void binaryField(FieldInfo fieldInfo, byte[] value) throws IOException {
      doc.add(new StoredField(fieldInfo.name, value));
    }

    @Override
    public void stringField(FieldInfo fieldInfo, String value) throws IOException {
      final FieldType ft = new FieldType(TextField.TYPE_STORED);
      ft.setStoreTermVectors(fieldInfo.hasVectors());
      ft.setIndexed(fieldInfo.isIndexed());
      ft.setOmitNorms(fieldInfo.omitsNorms());
      ft.setIndexOptions(fieldInfo.getIndexOptions());
      doc.add(new Field(fieldInfo.name, value, ft));
    }

    @Override
    public void intField(FieldInfo fieldInfo, int value) {
      FieldType ft = new FieldType(IntField.TYPE_NOT_STORED);
      ft.setStored(true);
      ft.setIndexed(fieldInfo.isIndexed());
      doc.add(new IntField(fieldInfo.name, value, ft));
    }

    @Override
    public void longField(FieldInfo fieldInfo, long value) {
      FieldType ft = new FieldType(LongField.TYPE_NOT_STORED);
      ft.setStored(true);
      ft.setIndexed(fieldInfo.isIndexed());
      doc.add(new LongField(fieldInfo.name, value, ft));
    }

    @Override
    public void floatField(FieldInfo fieldInfo, float value) {
      FieldType ft = new FieldType(FloatField.TYPE_NOT_STORED);
      ft.setStored(true);
      ft.setIndexed(fieldInfo.isIndexed());
      doc.add(new FloatField(fieldInfo.name, value, ft));
    }

    @Override
    public void doubleField(FieldInfo fieldInfo, double value) {
      FieldType ft = new FieldType(DoubleField.TYPE_NOT_STORED);
      ft.setStored(true);
      ft.setIndexed(fieldInfo.isIndexed());
      doc.add(new DoubleField(fieldInfo.name, value, ft));
    }
  }

  /**
   * Retrieve the {@link Document} instance corresponding to the document id.
   */
  @Override
  public Document doc(int i) throws IOException {
    return doc(i, (Set<String>)null);
  }

  /** Visit a document's fields using a {@link StoredFieldVisitor}
   *  This method does not currently add to the Solr document cache.
   *
   * @see IndexReader#document(int, StoredFieldVisitor) */
  @Override
  public void doc(int n, StoredFieldVisitor visitor) throws IOException {
    if (documentCache != null) {
      Document cached = documentCache.get(n);
      if (cached != null) {
        visitFromCached(cached, visitor);
        return;
      }
    }
    getIndexReader().document(n, visitor);
  }

  /** Executes a stored field visitor against a hit from the document cache */
  private void visitFromCached(Document document, StoredFieldVisitor visitor) throws IOException {
    for (IndexableField f : document) {
      FieldInfo info = fieldInfos.fieldInfo(f.name());
      switch(visitor.needsField(info)) {
        case YES:
          if (f.binaryValue() != null) {
            BytesRef binaryValue = f.binaryValue();
            byte copy[] = new byte[binaryValue.length];
            System.arraycopy(binaryValue.bytes, binaryValue.offset, copy, 0, copy.length);
            visitor.binaryField(info, copy);
          } else if (f.numericValue() != null) {
            Number numericValue = f.numericValue();
            if (numericValue instanceof Double) {
              visitor.doubleField(info, numericValue.doubleValue());
            } else if (numericValue instanceof Integer) {
              visitor.intField(info, numericValue.intValue());
            } else if (numericValue instanceof Float) {
              visitor.floatField(info, numericValue.floatValue());
            } else if (numericValue instanceof Long) {
              visitor.longField(info, numericValue.longValue());
            } else {
              throw new AssertionError();
            }
          } else {
            visitor.stringField(info, f.stringValue());
          }
          break;
        case NO:
          break;
        case STOP:
          return;
      }
    }
  }

  /**
   * Retrieve the {@link Document} instance corresponding to the document id.
   * <p>
   * Note: The document will have all fields accessible, but if a field
   * filter is provided, only the provided fields will be loaded (the
   * remainder will be available lazily).
   */
  @Override
  public Document doc(int i, Set<String> fields) throws IOException {

    Document d;
    if (documentCache != null) {
      d = documentCache.get(i);
      if (d!=null) return d;
    }

    if(!enableLazyFieldLoading || fields == null) {
      d = getIndexReader().document(i);
    } else {
      final SetNonLazyFieldSelector visitor = new SetNonLazyFieldSelector(fields, getIndexReader(), i);
      getIndexReader().document(i, visitor);
      d = visitor.doc;
    }

    if (documentCache != null) {
      documentCache.put(i, d);
    }

    return d;
  }

  /**
   * Takes a list of docs (the doc ids actually), and reads them into an array
   * of Documents.
   */
  public void readDocs(Document[] docs, DocList ids) throws IOException {
    readDocs(docs, ids, null);
  }
  /**
   * Takes a list of docs (the doc ids actually) and a set of fields to load,
   * and reads them into an array of Documents.
   */
  public void readDocs(Document[] docs, DocList ids, Set<String> fields) throws IOException {
    DocIterator iter = ids.iterator();
    for (int i=0; i<docs.length; i++) {
      docs[i] = doc(iter.nextDoc(), fields);
    }
  }

  /* ********************** end document retrieval *************************/

  ////////////////////////////////////////////////////////////////////////////////
  ////////////////////////////////////////////////////////////////////////////////
  ////////////////////////////////////////////////////////////////////////////////

  /** expert: internal API, subject to change */
  public SolrCache<String,UnInvertedField> getFieldValueCache() {
    return fieldValueCache;
  }

  /** expert: internal API, subject to change */
  public SolrCache<String,TopValues> getnCache() {
    return nCache;
  }

  /** Returns a weighted sort according to this searcher */
  public Sort weightSort(Sort sort) throws IOException {
    return (sort != null) ? sort.rewrite(this) : null;
  }


  /**
   * Returns the first document number containing the term <code>t</code>
   * Returns -1 if no document was found.
   * This method is primarily intended for clients that want to fetch
   * documents using a unique identifier."
   * @return the first document number containing the term
   */
  public int getFirstMatch(Term t) throws IOException {
    Fields fields = atomicReader.fields();
    if (fields == null) return -1;
    Terms terms = fields.terms(t.field());
    if (terms == null) return -1;
    BytesRef termBytes = t.bytes();
    final TermsEnum termsEnum = terms.iterator(null);
    if (!termsEnum.seekExact(termBytes)) {
      return -1;
    }
    DocsEnum docs = termsEnum.docs(atomicReader.getLiveDocs(), null, DocsEnum.FLAG_NONE);
    if (docs == null) return -1;
    int id = docs.nextDoc();
    return id == DocIdSetIterator.NO_MORE_DOCS ? -1 : id;
  }

  /** lookup the docid by the unique key field, and return the id *within* the leaf reader in the low 32 bits, and the index of the leaf reader in the high 32 bits.
   * -1 is returned if not found.
   * @lucene.internal
   */
  public long lookupId(BytesRef idBytes) throws IOException {
    String field = schema.getUniqueKeyField().getName();

    for (int i=0, c=leafContexts.size(); i<c; i++) {
      final AtomicReaderContext leaf = leafContexts.get(i);
      final AtomicReader reader = leaf.reader();

      final Terms terms = reader.terms(field);
      if (terms == null) continue;

      TermsEnum te = terms.iterator(null);
      if (te.seekExact(idBytes)) {
        DocsEnum docs = te.docs(reader.getLiveDocs(), null, DocsEnum.FLAG_NONE);
        int id = docs.nextDoc();
        if (id == DocIdSetIterator.NO_MORE_DOCS) continue;
        assert docs.nextDoc() == DocIdSetIterator.NO_MORE_DOCS;

        return (((long)i) << 32) | id;
      }
    }

    return -1;
  }


  /**
   * Compute and cache the DocSet that matches a query.
   * The normal usage is expected to be cacheDocSet(myQuery, null,false)
   * meaning that Solr will determine if the Query warrants caching, and
   * if so, will compute the DocSet that matches the Query and cache it.
   * If the answer to the query is already cached, nothing further will be done.
   * <p>
   * If the optionalAnswer DocSet is provided, it should *not* be modified
   * after this call.
   *
   * @param query           the lucene query that will act as the key
   * @param optionalAnswer   the DocSet to be cached - if null, it will be computed.
   * @param mustCache        if true, a best effort will be made to cache this entry.
   *                         if false, heuristics may be used to determine if it should be cached.
   */
  public void cacheDocSet(Query query, DocSet optionalAnswer, boolean mustCache) throws IOException {
    // Even if the cache is null, still compute the DocSet as it may serve to warm the Lucene
    // or OS disk cache.
    if (optionalAnswer != null) {
      if (filterCache!=null) {
        filterCache.put(query,optionalAnswer);
      }
      return;
    }

    // Throw away the result, relying on the fact that getDocSet
    // will currently always cache what it found.  If getDocSet() starts
    // using heuristics about what to cache, and mustCache==true, (or if we
    // want this method to start using heuristics too) then
    // this needs to change.
    DocSet answer = getDocSet(query);
    answer.decref();
  }

  /**
   * Returns the set of document ids matching a query.
   * This method is cache-aware and attempts to retrieve the answer from the cache if possible.
   * If the answer was not cached, it may have been inserted into the cache as a result of this call.
   * This method can handle negative queries.
   * <p>
   * The DocSet returned should <b>not</b> be modified.
   */
  public DocSet getDocSet(Query query) throws IOException {
    if (query instanceof ExtendedQuery) {
      ExtendedQuery eq = (ExtendedQuery)query;
      if (!eq.getCache()) {
        if (query instanceof WrappedQuery) {
          query = ((WrappedQuery)query).getWrappedQuery();
        }
        query = QueryUtils.makeQueryable(query);
        return getDocSetNC(query, null);
      }
    }

    // Get the absolute value (positive version) of this query.  If we
    // get back the same reference, we know it's positive.
    Query absQ = QueryUtils.getAbs(query);
    boolean positive = query==absQ;

    if (filterCache != null) {
      DocSet absAnswer = filterCache.get(absQ);
      if (absAnswer!=null) {
        if (positive) {
          return absAnswer;
        }
        else {
          // what about the getPositiveSet?
          DocSet all = getPositiveDocSet(matchAllDocsQuery);
          DocSet answer = all.andNot(absAnswer);
          all.decref();
          absAnswer.decref();
          return answer;
        }
      }
    }

    DocSet absAnswer = getDocSetNC(absQ, null);
    DocSet answer = absAnswer;
    if (positive) {
      absAnswer.incref();
      answer = absAnswer;
    } else {
      DocSet all = getPositiveDocSet(matchAllDocsQuery);
      answer = all.andNot(absAnswer);
      all.decref();
    }

    if (filterCache != null) {
      // cache negative queries as positive
      filterCache.put(absQ, absAnswer);
    } else {
      absAnswer.decref();  // free if we aren't putting it in the cache
    }

    return answer;
  }

  /** internal only */
  public BitDocSetNative getDocSetBits(Query q) throws IOException {
    DocSet answer = getDocSet(q);
    if (answer instanceof BitDocSetNative) {
      return (BitDocSetNative)answer;
    }

    BitDocSetNative answerBits = new BitDocSetNative(maxDoc());
    answer.setBitsOn(answerBits);
    answer.decref();
    if (filterCache != null) {
      answerBits.incref();
      filterCache.put(q, answerBits);
    }
    return answerBits;
  }


  // only handle positive (non negative) queries
  // Caller is responsible for calling decref when done
  DocSet getPositiveDocSet(Query q) throws IOException {
    DocSet answer;
    if (filterCache != null) {
      answer = filterCache.get(q);
      if (answer!=null) {
        return answer;
      }
    }
    answer = getDocSetNC(q, null);
    if (filterCache != null) {
      answer.incref();
      filterCache.put(q, answer);
    }
    return answer;
  }

  private static Query matchAllDocsQuery = new MatchAllDocsQuery();



  public static class ProcessedFilter implements AutoCloseable {
    private DocSet answer;  // the answer, if non-null
    public Filter filter;
    public DelegatingCollector postFilter;
    DocSet scratch; // is this the best way to keep track of other resources to close here?

    public DocSet getAnswer() {
      DocSet ret = answer;
      answer = null;
      return ret;
    }

    public void close() {
      if (answer != null) {
        answer.decref();
      }
      if (scratch != null) {
        scratch.close();
      }
    }
  }


  private static Comparator<Query> sortByCost = new Comparator<Query>() {
    @Override
    public int compare(Query q1, Query q2) {
      return ((ExtendedQuery)q1).getCost() - ((ExtendedQuery)q2).getCost();
    }
  };

  private DocSet getDocSetScore(List<Query> queries) throws IOException {
    Query main = queries.remove(0);
    ProcessedFilter pf = getProcessedFilter(null, queries);
    DocSetCollector setCollector = new DocSetCollector(maxDoc()>>6, maxDoc());
    Collector collector = setCollector;
    if (pf.postFilter != null) {
      pf.postFilter.setLastDelegate(collector);
      collector = pf.postFilter;
    }

    search(main, pf.filter, collector);

    if(collector instanceof DelegatingCollector) {
      ((DelegatingCollector) collector).finish();
    }

    DocSet docSet = setCollector.getDocSet();
    return docSet;
  }

  /**
   * Returns the set of document ids matching all queries.
   * This method is cache-aware and attempts to retrieve the answer from the cache if possible.
   * If the answer was not cached, it may have been inserted into the cache as a result of this call.
   * This method can handle negative queries.
   * <p>
   * The DocSet returned should <b>not</b> be modified.
   */
  public DocSet getDocSet(List<Query> queries) throws IOException {

    if(queries != null) {
      for(Query q : queries) {
        if(q instanceof ScoreFilter) {
          return getDocSetScore(queries);
        }
      }
    }

    ProcessedFilter pf = getProcessedFilter(null, queries);
    DocSet answer = pf.getAnswer();
    if (answer != null) return answer;


    DocSetCollector setCollector = new DocSetCollector(smallSetSize, maxDoc());

    try {
      Collector collector = setCollector;
      if (pf.postFilter != null) {
        pf.postFilter.setLastDelegate(collector);
        collector = pf.postFilter;
      }

      for (final AtomicReaderContext leaf : leafContexts) {
        final AtomicReader reader = leaf.reader();
        final Bits liveDocs = reader.getLiveDocs();   // TODO: the filter may already only have liveDocs...
        DocIdSet idSet = null;
        if (pf.filter != null) {
          idSet = pf.filter.getDocIdSet(leaf, liveDocs);
          if (idSet == null) continue;
        }
        DocIdSetIterator idIter = null;
        if (idSet != null) {
          idIter = idSet.iterator();
          if (idIter == null) continue;
        }

        collector.setNextReader(leaf);
        int max = reader.maxDoc();

        if (idIter == null) {
          for (int docid = 0; docid<max; docid++) {
            if (liveDocs != null && !liveDocs.get(docid)) continue;
            collector.collect(docid);
          }
        } else {
          for (int docid = -1; (docid = idIter.advance(docid+1)) < max; ) {
            collector.collect(docid);
          }
        }
      }

      if(collector instanceof DelegatingCollector) {
        ((DelegatingCollector) collector).finish();
      }

      return setCollector.getDocSet();
    } finally {
      setCollector.close();
      pf.close();
    }
  }


  public ProcessedFilter getProcessedFilter(DocSet setFilter, List<Query> queries) throws IOException {
    ProcessedFilter pf = new ProcessedFilter();
    if (queries==null || queries.size()==0) {
      if (setFilter != null)
        pf.filter = setFilter.getTopFilter();
      return pf;
    }

    DocSet scratch=null;

    boolean[] neg = new boolean[queries.size()+1];
    DocSet[] sets = new DocSet[queries.size()+1];
    List<Query> notCached = null;
    List<Query> postFilters = null;

    int end = 0;
    int smallestIndex = -1;

    if (setFilter != null) {
      setFilter.incref();   // one for sets[] ref
      setFilter.incref();   // one for scratch ref
      scratch = sets[end++] = setFilter;

      smallestIndex = end;
    }

    int smallestCount = Integer.MAX_VALUE;
    for (Query q : queries) {
      if (q instanceof ExtendedQuery) {
        ExtendedQuery eq = (ExtendedQuery)q;
        if (!eq.getCache()) {
          if (eq.getCost() >= 100 && eq instanceof PostFilter) {
            if (postFilters == null) postFilters = new ArrayList<>(sets.length-end);
            postFilters.add(q);
          } else {
            if (notCached == null) notCached = new ArrayList<>(sets.length-end);
            notCached.add(q);
          }
          continue;
        }
      }

      if (filterCache == null) {
        // there is no cache: don't pull bitsets
        if (notCached == null) notCached = new ArrayList<>(sets.length-end);
        WrappedQuery uncached = new WrappedQuery(q);
        uncached.setCache(false);
        notCached.add(uncached);
        continue;
      }

      Query posQuery = QueryUtils.getAbs(q);
      sets[end] = getPositiveDocSet(posQuery);
      // Negative query if absolute value different from original
      if (q==posQuery) {
        neg[end] = false;
        // keep track of the smallest positive set.
        // This optimization is only worth it if size() is cached, which it would
        // be if we don't do any set operations.
        int sz = sets[end].size();
        if (sz<smallestCount) {
          smallestCount=sz;
          smallestIndex=end;
          scratch = sets[end];
        }
      } else {
        neg[end] = true;
      }

      end++;
    }

    // Are all of our normal cached filters negative?
    if (end > 0 && scratch==null) {
      scratch = getPositiveDocSet(matchAllDocsQuery);
    }

    // do negative queries first to shrink set size
    for (int i=0; i<end; i++) {
      if (neg[i]) {
        DocSet prev = scratch;
        scratch = scratch.andNot(sets[i]);
        prev.decref();
        sets[i].decref();
      }
    }

    for (int i=0; i<end; i++) {
      if (!neg[i] && i != smallestIndex) {
        DocSet prev = scratch;
        scratch = scratch.intersection(sets[i]);
        prev.decref();
        sets[i].decref();
      }
    }

    if (notCached != null) {
      Collections.sort(notCached, sortByCost);
      List<Weight> weights = new ArrayList<>(notCached.size());
      for (Query q : notCached) {
        Query qq = QueryUtils.makeQueryable(q);
        weights.add(createNormalizedWeight(qq));
      }
      pf.filter = new FilterImpl(scratch, weights);
    } else {
      if (postFilters == null) {
        if (scratch == null) {
          scratch = getPositiveDocSet(matchAllDocsQuery);
        }
        // "scratch" is the only part of the filter, so set it.
        pf.answer = scratch;
      }

      if (scratch != null) {
        pf.filter = scratch.getTopFilter();
      }
    }

    if (postFilters != null) {
      Collections.sort(postFilters, sortByCost);
      for (int i=postFilters.size()-1; i>=0; i--) {
        DelegatingCollector prev = pf.postFilter;
        pf.postFilter = ((PostFilter)postFilters.get(i)).getFilterCollector(this);
        if (prev != null) pf.postFilter.setDelegate(prev);
      }
    }

    if (pf.answer != scratch) {
      pf.scratch = scratch;  // clean up scratch docset if we didn't use it as the "answer"
    }
    return pf;
  }

  /** lucene.internal */
  public DocSet getDocSet(DocsEnumState deState) throws IOException {
    int largestPossible = deState.termsEnum.docFreq();
    boolean useCache = filterCache != null && largestPossible >= deState.minSetSizeCached;
    TermQuery key = null;

    // HS_TODO: if not using cache, cache a native array and allow SortedIntDocSetNative to use that w/o a copy.
    // Same with BitDocSetNative?

    if (useCache) {
      key = new TermQuery(new Term(deState.fieldName, BytesRef.deepCopyOf(deState.termsEnum.term())));   // HS_TODO... YCS WHY COPY?  WE ARE CHECKING ONLY
      DocSet result = filterCache.get(key);
      if (result != null) return result;
    }


    int scratchSize = Math.min(smallSetSize, largestPossible);
    if (deState.scratch == null || deState.scratch.length < scratchSize)
      deState.scratch = new int[scratchSize];

    final int[] docs = deState.scratch;
    int upto = 0;
    int bitsSet = 0;
    BitDocSetNative obs = null;

    DocsEnum docsEnum = deState.termsEnum.docs(deState.liveDocs, deState.docsEnum, DocsEnum.FLAG_NONE);
    if (deState.docsEnum == null) {
      deState.docsEnum = docsEnum;
    }

    if (docsEnum instanceof MultiDocsEnum) {
      MultiDocsEnum.EnumWithSlice[] subs = ((MultiDocsEnum)docsEnum).getSubs();
      int numSubs = ((MultiDocsEnum)docsEnum).getNumSubs();
      for (int subindex = 0; subindex<numSubs; subindex++) {
        MultiDocsEnum.EnumWithSlice sub = subs[subindex];
        if (sub.docsEnum == null) continue;
        int base = sub.slice.start;
        int docid;

        if (largestPossible > docs.length) {
          if (obs == null) obs = new BitDocSetNative(maxDoc());
          while ((docid = sub.docsEnum.nextDoc()) != DocIdSetIterator.NO_MORE_DOCS) {
            obs.fastSet(docid + base);
            bitsSet++;
          }
        } else {
          while ((docid = sub.docsEnum.nextDoc()) != DocIdSetIterator.NO_MORE_DOCS) {
            docs[upto++] = docid + base;
          }
        }
      }
    } else {
      int docid;
      if (largestPossible > docs.length) {
        if (obs == null) obs = new BitDocSetNative(maxDoc());
        while ((docid = docsEnum.nextDoc()) != DocIdSetIterator.NO_MORE_DOCS) {
          obs.fastSet(docid);
          bitsSet++;
        }
      } else {
        while ((docid = docsEnum.nextDoc()) != DocIdSetIterator.NO_MORE_DOCS) {
          docs[upto++] = docid;
        }
      }
    }

    DocSet result;
    if (obs != null) {
      for (int i=0; i<upto; i++) {
        obs.fastSet(docs[i]);
      }
      bitsSet += upto;
      obs.setSize(bitsSet);
      result = obs;
    } else {
      if (useCache) {
        // TODO: YCS: how to handle native empty?
        // or have a native instance hang around forever (which would be a memory leak unless we
        // did some sort of HS finalizer or something.
        result = upto==0 ? DocSet.EMPTY : new SortedIntDocSetNative(docs, upto);
      } else {
        // TODO: use native scratch?  It won't stick around anyway...
        // result = upto==0 ? DocSet.EMPTY : new SortedIntDocSet(Arrays.copyOf(docs, upto));
        result = upto==0 ? DocSet.EMPTY : new SortedIntDocSetNative(docs, upto);
      }
    }

    if (useCache) {
      result.incref();  // one for the cache
      filterCache.put(key, result);
    }

    return result;
  }

  // query must be positive
  DocSet getDocSetNC(Query query, DocSet filter) throws IOException {
    try (
        DocSetCollector collector = new DocSetCollector(smallSetSize, maxDoc())
    ) {

      if (filter==null) {
        if (query instanceof TermQuery) {
          Term t = ((TermQuery)query).getTerm();
          // TODO: use MultiTermsEnum or look up all at once so we can see the idf ahead of time?
          for (final AtomicReaderContext leaf : leafContexts) {
            final AtomicReader reader = leaf.reader();
            collector.setNextReader(leaf);
            Fields fields = reader.fields();
            if (fields == null) continue;
            Terms terms = fields.terms(t.field());
            if (terms == null) continue;
            BytesRef termBytes = t.bytes();

            final TermsEnum termsEnum = terms.iterator(null);
            if (!termsEnum.seekExact(termBytes)) continue;
            Bits liveDocs = reader.getLiveDocs();
            DocsEnum docsEnum = termsEnum.docs(liveDocs, null, DocsEnum.FLAG_NONE);
            // docsEnum currently defined to not return null
            int docid;
            while ((docid = docsEnum.nextDoc()) != DocIdSetIterator.NO_MORE_DOCS) {
              collector.collect(docid);
            }

          }
        } else {
          super.search(query,null,collector);
        }
        return collector.getDocSet();

      } else {
        Filter luceneFilter = filter.getTopFilter();
        super.search(query, luceneFilter, collector);
        return collector.getDocSet();
      }
    }
  }



  /**
   * Returns the set of document ids matching both the query and the filter.
   * This method is cache-aware and attempts to retrieve the answer from the cache if possible.
   * If the answer was not cached, it may have been inserted into the cache as a result of this call.
   * <p>
   *
   * @param filter may be null
   * @return DocSet meeting the specified criteria, should <b>not</b> be modified by the caller.
   */
  public DocSet getDocSet(Query query, DocSet filter) throws IOException {
    if (filter==null) return getDocSet(query);

    if (query instanceof ExtendedQuery) {
      ExtendedQuery eq = (ExtendedQuery)query;
      if (!eq.getCache()) {
        if (query instanceof WrappedQuery) {
          query = ((WrappedQuery)query).getWrappedQuery();
        }
        query = QueryUtils.makeQueryable(query);
        return getDocSetNC(query, filter);
      }
    }

    // Negative query if absolute value different from original
    Query absQ = QueryUtils.getAbs(query);
    boolean positive = absQ==query;

    DocSet first;
    if (filterCache != null) {
      first = filterCache.get(absQ);
      if (first==null) {
        first = getDocSetNC(absQ, null);
        first.incref();
        filterCache.put(absQ, first);
      }
      DocSet answer = positive ? first.intersection(filter) : filter.andNot(first);
      first.decref();
      return answer;
    }

    // If there isn't a cache, then do a single filtered query if positive.
    if (positive) {
      return getDocSetNC(absQ,filter);
    } else {
      DocSet absSet = getPositiveDocSet(absQ);
      DocSet answer = filter.andNot(absSet);
      absSet.decref();
      return answer;
    }
  }

  /**
   * Returns documents matching both <code>query</code> and <code>filter</code>
   * and sorted by <code>sort</code>.
   * <p>
   * This method is cache aware and may retrieve <code>filter</code> from
   * the cache or make an insertion into the cache as a result of this call.
   * <p>
   * FUTURE: The returned DocList may be retrieved from a cache.
   *
   * @param filter   may be null
   * @param lsort    criteria by which to sort (if null, query relevance is used)
   * @param offset   offset into the list of documents to return
   * @param len      maximum number of documents to return
   * @return DocList meeting the specified criteria, should <b>not</b> be modified by the caller.
   * @throws IOException If there is a low-level I/O error.
   */
  public DocList getDocList(Query query, Query filter, Sort lsort, int offset, int len) throws IOException {
    QueryCommand qc = new QueryCommand();
    qc.setQuery(query)
        .setFilterList(filter)
        .setSort(lsort)
        .setOffset(offset)
        .setLen(len);
    QueryResult qr = new QueryResult();
    search(qr,qc);
    return qr.getDocList();
  }


  /**
   * Returns documents matching both <code>query</code> and the 
   * intersection of the <code>filterList</code>, sorted by <code>sort</code>.
   * <p>
   * This method is cache aware and may retrieve <code>filter</code> from
   * the cache or make an insertion into the cache as a result of this call.
   * <p>
   * FUTURE: The returned DocList may be retrieved from a cache.
   *
   * @param filterList may be null
   * @param lsort    criteria by which to sort (if null, query relevance is used)
   * @param offset   offset into the list of documents to return
   * @param len      maximum number of documents to return
   * @return DocList meeting the specified criteria, should <b>not</b> be modified by the caller.
   * @throws IOException If there is a low-level I/O error.
   */
  public DocList getDocList(Query query, List<Query> filterList, Sort lsort, int offset, int len, int flags) throws IOException {
    QueryCommand qc = new QueryCommand();
    qc.setQuery(query)
        .setFilterList(filterList)
        .setSort(lsort)
        .setOffset(offset)
        .setLen(len)
        .setFlags(flags);
    QueryResult qr = new QueryResult();
    search(qr,qc);
    return qr.getDocList();
  }

  static final int NO_CHECK_QCACHE       = 0x80000000;
  public static final int GET_DOCSET            = 0x40000000;
  static final int NO_CHECK_FILTERCACHE  = 0x20000000;
  static final int NO_SET_QCACHE         = 0x10000000;
  public static final int TERMINATE_EARLY = 0x04;
  public static final int GET_DOCLIST           =        0x02; // get the documents actually returned in a response
  public static final int GET_SCORES             =       0x01;


  /**
   * getDocList version that uses+populates query and filter caches.
   * In the event of a timeout, the cache is not populated.
   */
  private void getDocListC(QueryResult qr, QueryCommand cmd) throws IOException {
    DocListAndSet out = new DocListAndSet();
    qr.setDocListAndSet(out);
    QueryResultKey key=null;
    int maxDocRequested = cmd.getOffset() + cmd.getLen();
    // check for overflow, and check for # docs in index
    if (maxDocRequested < 0 || maxDocRequested > maxDoc()) maxDocRequested = maxDoc();
    int supersetMaxDoc= maxDocRequested;
    DocList superset = null;

    int flags = cmd.getFlags();
    Query q = cmd.getQuery();
    if (q instanceof ExtendedQuery) {
      ExtendedQuery eq = (ExtendedQuery)q;
      if (!eq.getCache()) {
        flags |= (NO_CHECK_QCACHE | NO_SET_QCACHE | NO_CHECK_FILTERCACHE);
      }
    }


    // we can try and look up the complete query in the cache.
    // we can't do that if filter!=null though (we don't want to
    // do hashCode() and equals() for a big DocSet).
    if (queryResultCache != null && cmd.getFilter()==null
        && (flags & (NO_CHECK_QCACHE|NO_SET_QCACHE)) != ((NO_CHECK_QCACHE|NO_SET_QCACHE)))
    {
      // all of the current flags can be reused during warming,
      // so set all of them on the cache key.
      key = new QueryResultKey(q, cmd.getFilterList(), cmd.getSort(), flags);
      if ((flags & NO_CHECK_QCACHE)==0) {
        superset = queryResultCache.get(key);

        if (superset != null) {
          // check that the cache entry has scores recorded if we need them
          if ((flags & GET_SCORES)==0 || superset.hasScores()) {
            // NOTE: subset() returns null if the DocList has fewer docs than
            // requested
            out.docList = superset.subset(cmd.getOffset(),cmd.getLen());
          }
        }
        if (out.docList != null) {
          // found the docList in the cache... now check if we need the docset too.
          // OPT: possible future optimization - if the doclist contains all the matches,
          // use it to make the docset instead of rerunning the query.
          if (out.docSet==null && ((flags & GET_DOCSET)!=0) ) {
            if (cmd.getFilterList()==null) {
              out.docSet = getDocSet(cmd.getQuery());
            } else {
              List<Query> newList = new ArrayList<Query>(cmd.getFilterList().size()+1);
              newList.add(cmd.getQuery());
              newList.addAll(cmd.getFilterList());
              out.docSet = getDocSet(newList);
            }
          }
          return;
        }
      }

      // If we are going to generate the result, bump up to the
      // next resultWindowSize for better caching.

      if ((flags & NO_SET_QCACHE) == 0) {
        // handle 0 special case as well as avoid idiv in the common case.
        if (maxDocRequested < queryResultWindowSize) {
          supersetMaxDoc=queryResultWindowSize;
        } else {
          supersetMaxDoc = ((maxDocRequested -1)/queryResultWindowSize + 1)*queryResultWindowSize;
          if (supersetMaxDoc < 0) supersetMaxDoc=maxDocRequested;
        }
      } else {
        key = null;  // we won't be caching the result
      }
    }
    cmd.setSupersetMaxDoc(supersetMaxDoc);


    // OK, so now we need to generate an answer.
    // One way to do that would be to check if we have an unordered list
    // of results for the base query.  If so, we can apply the filters and then
    // sort by the resulting set.  This can only be used if:
    // - the sort doesn't contain score
    // - we don't want score returned.

    // check if we should try and use the filter cache
    boolean useFilterCache=false;
    if ((flags & (GET_SCORES|NO_CHECK_FILTERCACHE))==0 && useFilterForSortedQuery && cmd.getSort() != null && filterCache != null) {
      useFilterCache=true;
      SortField[] sfields = cmd.getSort().getSort();
      for (SortField sf : sfields) {
        if (sf.getType() == SortField.Type.SCORE) {
          useFilterCache=false;
          break;
        }
      }
    }

    if (useFilterCache) {
      // now actually use the filter cache.
      // for large filters that match few documents, this may be
      // slower than simply re-executing the query.
      if (out.docSet == null) {
        out.docSet = getDocSet(cmd.getQuery(),cmd.getFilter());
        DocSet bigFilt = getDocSet(cmd.getFilterList());
        if (bigFilt != null) {
          DocSet old = out.docSet;
          out.docSet = out.docSet.intersection(bigFilt);
          old.decref();
          bigFilt.decref();
        }
      }
      // todo: there could be a sortDocSet that could take a list of
      // the filters instead of anding them first...
      // perhaps there should be a multi-docset-iterator
      sortDocSet(qr, cmd);
    } else {
      // do it the normal way...
      if ((flags & GET_DOCSET)!=0) {
        // this currently conflates returning the docset for the base query vs
        // the base query and all filters.
        DocSet qDocSet = getDocListAndSetNC(qr,cmd);

        // cache the docSet matching the query w/o filtering
        if (qDocSet!=null && filterCache!=null && !qr.isPartialResults()) {
          qDocSet.incref();
          filterCache.put(cmd.getQuery(),qDocSet);
        }

        // if we aren't returning the docset in the query results, then decref it...
        if (qDocSet != null && qDocSet != qr.getDocSet()) {
          qDocSet.decref();
        }

      } else {
        getDocListNC(qr,cmd);
      }
      assert out.docList != null;
    }

    if (cmd.getCursorMark() == null) {
      // Kludge...
      // we can't use DocSlice.subset, even though it should be an identity op
      // because it gets confused by situations where there are lots of matches, but
      // less docs in the slice then were requested, (due to the cursor)
      // so we have to short circuit the call.
      // None of which is really a problem since we can't use caching with
      // cursors anyway, but it still looks weird to have to special case this
      // behavior based on this condition - hence the long explanation.
      superset = out.docList;
      out.docList = superset.subset(cmd.getOffset(),cmd.getLen());
    } else {
      // sanity check our cursor assumptions
      assert null == superset : "cursor: superset isn't null";
      assert 0 == cmd.getOffset() : "cursor: command offset mismatch";
      assert 0 == out.docList.offset() : "cursor: docList offset mismatch";
      assert cmd.getLen() >= supersetMaxDoc : "cursor: superset len mismatch: " +
          cmd.getLen() + " vs " + supersetMaxDoc;
    }

    // lastly, put the superset in the cache if the size is less than or equal
    // to queryResultMaxDocsCached
    if (key != null && superset.size() <= queryResultMaxDocsCached && !qr.isPartialResults()) {
      queryResultCache.put(key, superset);
    }
  }

  /**
   * Helper method for extracting the {@link FieldDoc} sort values from a 
   * {@link TopFieldDocs} when available and making the appropriate call to 
   * {@link QueryResult#setNextCursorMark} when applicable.
   *
   * @param qr <code>QueryResult</code> to modify
   * @param qc <code>QueryCommand</code> for context of method
   * @param topDocs May or may not be a <code>TopFieldDocs</code> 
   */
  private void populateNextCursorMarkFromTopDocs(QueryResult qr, QueryCommand qc,
                                                 TopDocs topDocs) {
    // TODO: would be nice to rename & generalize this method for non-cursor cases...
    // ...would be handy to reuse the ScoreDoc/FieldDoc sort vals directly in distrib sort
    // ...but that has non-trivial queryResultCache implications
    // See: SOLR-5595

    if (null == qc.getCursorMark()) {
      // nothing to do, short circuit out
      return;
    }

    final CursorMark lastCursorMark = qc.getCursorMark();

    // if we have a cursor, then we have a sort that at minimum involves uniqueKey..
    // so we must have a TopFieldDocs containing FieldDoc[]
    assert topDocs instanceof TopFieldDocs : "TopFieldDocs cursor constraint violated";
    final TopFieldDocs topFieldDocs = (TopFieldDocs) topDocs;
    final ScoreDoc[] scoreDocs = topFieldDocs.scoreDocs;

    if (0 == scoreDocs.length) {
      // no docs on this page, re-use existing cursor mark
      qr.setNextCursorMark(lastCursorMark);
    } else {
      ScoreDoc lastDoc = scoreDocs[scoreDocs.length-1];
      assert lastDoc instanceof FieldDoc : "FieldDoc cursor constraint violated";

      List<Object> lastFields = Arrays.<Object>asList(((FieldDoc)lastDoc).fields);
      CursorMark nextCursorMark = lastCursorMark.createNext(lastFields);
      assert null != nextCursorMark : "null nextCursorMark";
      qr.setNextCursorMark(nextCursorMark);
    }
  }

  /**
   * Helper method for inspecting QueryCommand and creating the appropriate 
   * {@link TopDocsCollector}
   *
   * @param len the number of docs to return
   * @param cmd The Command whose properties should determine the type of 
   *        TopDocsCollector to use.
   */
  private TopDocsCollector buildTopDocsCollector(int len, QueryCommand cmd) throws IOException {

<<<<<<< HEAD
=======
    Query q = cmd.getQuery();
    if(q instanceof RankQuery) {
      RankQuery rq = (RankQuery)q;
      return rq.getTopDocsCollector(len, cmd);
    }

>>>>>>> 01cd0681
    if (null == cmd.getSort()) {
      assert null == cmd.getCursorMark() : "have cursor but no sort";
      return TopScoreDocCollector.create(len, true);
    } else {
      // we have a sort
      final boolean needScores = (cmd.getFlags() & GET_SCORES) != 0;
      final Sort weightedSort = weightSort(cmd.getSort());
      final CursorMark cursor = cmd.getCursorMark();

      // :TODO: make fillFields it's own QueryCommand flag? ...
      // ... see comments in populateNextCursorMarkFromTopDocs for cache issues (SOLR-5595)
      final boolean fillFields = (null != cursor);
      final FieldDoc searchAfter = (null != cursor ? cursor.getSearchAfterFieldDoc() : null);
      return TopFieldCollector.create(weightedSort, len, searchAfter,
          fillFields, needScores, needScores, true);
    }
  }

  private void getDocListNC(QueryResult qr,QueryCommand cmd) throws IOException {
    final long timeAllowed = cmd.getTimeAllowed();
    int len = cmd.getSupersetMaxDoc();
    int last = len;
    if (last < 0 || last > maxDoc()) last=maxDoc();
    final int lastDocRequested = last;
    int nDocsReturned;
    int totalHits;
    float maxScore;
    int[] ids;
    float[] scores;

    boolean needScores = (cmd.getFlags() & GET_SCORES) != 0;
    boolean terminateEarly = (cmd.getFlags() & TERMINATE_EARLY) == TERMINATE_EARLY;

    Query query = QueryUtils.makeQueryable(cmd.getQuery());

    ProcessedFilter pf = getProcessedFilter(cmd.getFilter(), cmd.getFilterList());
    final Filter luceneFilter = pf.filter;

    try {
      // handle zero case...
      if (lastDocRequested<=0) {
        final float[] topscore = new float[] { Float.NEGATIVE_INFINITY };
        final int[] numHits = new int[1];

        Collector collector;

        if (!needScores) {
          collector = new Collector () {
            @Override
            public void setScorer(Scorer scorer) {
            }
            @Override
            public void collect(int doc) {
              numHits[0]++;
            }
            @Override
            public void setNextReader(AtomicReaderContext context) {
            }
            @Override
            public boolean acceptsDocsOutOfOrder() {
              return true;
            }
          };
        } else {
          collector = new Collector() {
            Scorer scorer;
            @Override
            public void setScorer(Scorer scorer) {
              this.scorer = scorer;
            }
            @Override
            public void collect(int doc) throws IOException {
              numHits[0]++;
              float score = scorer.score();
              if (score > topscore[0]) topscore[0]=score;
            }
            @Override
            public void setNextReader(AtomicReaderContext context) {
            }
            @Override
            public boolean acceptsDocsOutOfOrder() {
              return true;
            }
          };
        }
        if (terminateEarly) {
          collector = new EarlyTerminatingCollector(collector, cmd.len);
        }
        if( timeAllowed > 0 ) {
          collector = new TimeLimitingCollector(collector, TimeLimitingCollector.getGlobalCounter(), timeAllowed);
        }
        if (pf.postFilter != null) {
          pf.postFilter.setLastDelegate(collector);
          collector = pf.postFilter;
        }

        try {
          super.search(query, luceneFilter, collector);
          if(collector instanceof DelegatingCollector) {
            ((DelegatingCollector)collector).finish();
          }
        }
        catch( TimeLimitingCollector.TimeExceededException x ) {
          log.warn( "Query: " + query + "; " + x.getMessage() );
          qr.setPartialResults(true);
        }

        nDocsReturned=0;
        ids = new int[nDocsReturned];
        scores = new float[nDocsReturned];
        totalHits = numHits[0];
        maxScore = totalHits>0 ? topscore[0] : 0.0f;
        // no docs on this page, so cursor doesn't change
        qr.setNextCursorMark(cmd.getCursorMark());
      } else {
        final TopDocsCollector topCollector = buildTopDocsCollector(len, cmd);
        Collector collector = topCollector;
        if (terminateEarly) {
          collector = new EarlyTerminatingCollector(collector, cmd.len);
        }
        if( timeAllowed > 0 ) {
          collector = new TimeLimitingCollector(collector, TimeLimitingCollector.getGlobalCounter(), timeAllowed);
        }
        if (pf.postFilter != null) {
          pf.postFilter.setLastDelegate(collector);
          collector = pf.postFilter;
        }
        try {
          super.search(query, luceneFilter, collector);
          if(collector instanceof DelegatingCollector) {
            ((DelegatingCollector)collector).finish();
          }
        }
        catch( TimeLimitingCollector.TimeExceededException x ) {
          log.warn( "Query: " + query + "; " + x.getMessage() );
          qr.setPartialResults(true);
        }

        totalHits = topCollector.getTotalHits();
        TopDocs topDocs = topCollector.topDocs(0, len);
        populateNextCursorMarkFromTopDocs(qr, cmd, topDocs);

        maxScore = totalHits>0 ? topDocs.getMaxScore() : 0.0f;
        nDocsReturned = topDocs.scoreDocs.length;
        ids = new int[nDocsReturned];
        scores = (cmd.getFlags()&GET_SCORES)!=0 ? new float[nDocsReturned] : null;
        for (int i=0; i<nDocsReturned; i++) {
          ScoreDoc scoreDoc = topDocs.scoreDocs[i];
          ids[i] = scoreDoc.doc;
          if (scores != null) scores[i] = scoreDoc.score;
        }
      }

      int sliceLen = Math.min(lastDocRequested,nDocsReturned);
      if (sliceLen < 0) sliceLen=0;
      qr.setDocList(new DocSlice(0,sliceLen,ids,scores,totalHits,maxScore));
    } finally {
      pf.close();
    }
  }


  // any DocSet returned is for the query only, without any filtering... that way it may
  // be cached if desired.
  private DocSet getDocListAndSetNC(QueryResult qr,QueryCommand cmd) throws IOException {
    int len = cmd.getSupersetMaxDoc();
    int last = len;
    if (last < 0 || last > maxDoc()) last=maxDoc();
    final int lastDocRequested = last;
    int nDocsReturned;
    int totalHits;
    float maxScore;
    int[] ids;
    float[] scores;
    DocSet set;

    boolean needScores = (cmd.getFlags() & GET_SCORES) != 0;
    boolean terminateEarly = (cmd.getFlags() & TERMINATE_EARLY) == TERMINATE_EARLY;
    int maxDoc = maxDoc();
    int smallSetSize = maxDoc>>6;

    DocSetCollector setCollector = null;
    ProcessedFilter pf = getProcessedFilter(cmd.getFilter(), cmd.getFilterList());
    final Filter luceneFilter = pf.filter;

    try {

      Query query = QueryUtils.makeQueryable(cmd.getQuery());
      final long timeAllowed = cmd.getTimeAllowed();

      // handle zero case...
      if (lastDocRequested<=0) {
        final float[] topscore = new float[] { Float.NEGATIVE_INFINITY };

        Collector collector;

        if (!needScores) {
          collector = setCollector = new DocSetCollector(smallSetSize, maxDoc);
        } else {
          collector = setCollector = new DocSetDelegateCollector(smallSetSize, maxDoc, new Collector() {
            Scorer scorer;
            @Override
            public void setScorer(Scorer scorer) {
              this.scorer = scorer;
            }
            @Override
            public void collect(int doc) throws IOException {
              float score = scorer.score();
              if (score > topscore[0]) topscore[0]=score;
            }
            @Override
            public void setNextReader(AtomicReaderContext context) {
            }
            @Override
            public boolean acceptsDocsOutOfOrder() {
              return false;
            }
          });
        }
        if (terminateEarly) {
          collector = new EarlyTerminatingCollector(collector, cmd.len);
        }
        if( timeAllowed > 0 ) {
          collector = new TimeLimitingCollector(collector, TimeLimitingCollector.getGlobalCounter(), timeAllowed);
        }
        if (pf.postFilter != null) {
          pf.postFilter.setLastDelegate(collector);
          collector = pf.postFilter;
        }

        try {
          super.search(query, luceneFilter, collector);
          if(collector instanceof DelegatingCollector) {
            ((DelegatingCollector)collector).finish();
          }
        }
        catch( TimeLimitingCollector.TimeExceededException x ) {
          log.warn( "Query: " + query + "; " + x.getMessage() );
          qr.setPartialResults(true);
        }

        set = setCollector.getDocSet();

        nDocsReturned = 0;
        ids = new int[nDocsReturned];
        scores = new float[nDocsReturned];
        totalHits = set.size();
        maxScore = totalHits>0 ? topscore[0] : 0.0f;
        // no docs on this page, so cursor doesn't change
        qr.setNextCursorMark(cmd.getCursorMark());
      } else {

        final TopDocsCollector topCollector = buildTopDocsCollector(len, cmd);
        setCollector = new DocSetDelegateCollector(smallSetSize, maxDoc, topCollector);
        Collector collector = setCollector;
        if (terminateEarly) {
          collector = new EarlyTerminatingCollector(collector, cmd.len);
        }
        if( timeAllowed > 0 ) {
          collector = new TimeLimitingCollector(collector, TimeLimitingCollector.getGlobalCounter(), timeAllowed );
        }
        if (pf.postFilter != null) {
          pf.postFilter.setLastDelegate(collector);
          collector = pf.postFilter;
        }
        try {
          super.search(query, luceneFilter, collector);
          if(collector instanceof DelegatingCollector) {
            ((DelegatingCollector)collector).finish();
          }
        }
        catch( TimeLimitingCollector.TimeExceededException x ) {
          log.warn( "Query: " + query + "; " + x.getMessage() );
          qr.setPartialResults(true);
        }

        set = setCollector.getDocSet();

        totalHits = topCollector.getTotalHits();
        assert(totalHits == set.size());

        TopDocs topDocs = topCollector.topDocs(0, len);
        populateNextCursorMarkFromTopDocs(qr, cmd, topDocs);
        maxScore = totalHits>0 ? topDocs.getMaxScore() : 0.0f;
        nDocsReturned = topDocs.scoreDocs.length;

        ids = new int[nDocsReturned];
        scores = (cmd.getFlags()&GET_SCORES)!=0 ? new float[nDocsReturned] : null;
        for (int i=0; i<nDocsReturned; i++) {
          ScoreDoc scoreDoc = topDocs.scoreDocs[i];
          ids[i] = scoreDoc.doc;
          if (scores != null) scores[i] = scoreDoc.score;
        }
      }

      int sliceLen = Math.min(lastDocRequested,nDocsReturned);
      if (sliceLen < 0) sliceLen=0;

      qr.setDocList(new DocSlice(0,sliceLen,ids,scores,totalHits,maxScore));
      // TODO: if we collect results before the filter, we just need to intersect with
      // that filter to generate the DocSet for qr.setDocSet()
      qr.setDocSet(set);

      // TODO: currently we don't generate the DocSet for the base query,
      // but the QueryDocSet == CompleteDocSet if filter==null.
      return pf.filter==null && pf.postFilter==null ? qr.getDocSet() : null;
    } finally {
      if (setCollector != null) setCollector.close();
      pf.close();
    }
  }


  /**
   * Returns documents matching both <code>query</code> and <code>filter</code>
   * and sorted by <code>sort</code>.
   * FUTURE: The returned DocList may be retrieved from a cache.
   *
   * @param filter   may be null
   * @param lsort    criteria by which to sort (if null, query relevance is used)
   * @param offset   offset into the list of documents to return
   * @param len      maximum number of documents to return
   * @return DocList meeting the specified criteria, should <b>not</b> be modified by the caller.
   * @throws IOException If there is a low-level I/O error.
   */
  public DocList getDocList(Query query, DocSet filter, Sort lsort, int offset, int len) throws IOException {
    QueryCommand qc = new QueryCommand();
    qc.setQuery(query)
        .setFilter(filter)
        .setSort(lsort)
        .setOffset(offset)
        .setLen(len);
    QueryResult qr = new QueryResult();
    search(qr,qc);
    return qr.getDocList();
  }

  /**
   * Returns documents matching both <code>query</code> and <code>filter</code>
   * and sorted by <code>sort</code>.  Also returns the complete set of documents
   * matching <code>query</code> and <code>filter</code> (regardless of <code>offset</code> and <code>len</code>).
   * <p>
   * This method is cache aware and may retrieve <code>filter</code> from
   * the cache or make an insertion into the cache as a result of this call.
   * <p>
   * FUTURE: The returned DocList may be retrieved from a cache.
   * <p>
   * The DocList and DocSet returned should <b>not</b> be modified.
   *
   * @param filter   may be null
   * @param lsort    criteria by which to sort (if null, query relevance is used)
   * @param offset   offset into the list of documents to return
   * @param len      maximum number of documents to return
   * @return DocListAndSet meeting the specified criteria, should <b>not</b> be modified by the caller.
   * @throws IOException If there is a low-level I/O error.
   */
  public DocListAndSet getDocListAndSet(Query query, Query filter, Sort lsort, int offset, int len) throws IOException {
    QueryCommand qc = new QueryCommand();
    qc.setQuery(query)
        .setFilterList(filter)
        .setSort(lsort)
        .setOffset(offset)
        .setLen(len)
        .setNeedDocSet(true);
    QueryResult qr = new QueryResult();
    search(qr,qc);
    return qr.getDocListAndSet();
  }

  /**
   * Returns documents matching both <code>query</code> and <code>filter</code>
   * and sorted by <code>sort</code>.  Also returns the compete set of documents
   * matching <code>query</code> and <code>filter</code> (regardless of <code>offset</code> and <code>len</code>).
   * <p>
   * This method is cache aware and may retrieve <code>filter</code> from
   * the cache or make an insertion into the cache as a result of this call.
   * <p>
   * FUTURE: The returned DocList may be retrieved from a cache.
   * <p>
   * The DocList and DocSet returned should <b>not</b> be modified.
   *
   * @param filter   may be null
   * @param lsort    criteria by which to sort (if null, query relevance is used)
   * @param offset   offset into the list of documents to return
   * @param len      maximum number of documents to return
   * @param flags    user supplied flags for the result set
   * @return DocListAndSet meeting the specified criteria, should <b>not</b> be modified by the caller.
   * @throws IOException If there is a low-level I/O error.
   */
  public DocListAndSet getDocListAndSet(Query query, Query filter, Sort lsort, int offset, int len, int flags) throws IOException {
    QueryCommand qc = new QueryCommand();
    qc.setQuery(query)
        .setFilterList(filter)
        .setSort(lsort)
        .setOffset(offset)
        .setLen(len)
        .setFlags(flags)
        .setNeedDocSet(true);
    QueryResult qr = new QueryResult();
    search(qr,qc);
    return qr.getDocListAndSet();
  }


  /**
   * Returns documents matching both <code>query</code> and the intersection 
   * of <code>filterList</code>, sorted by <code>sort</code>.  
   * Also returns the compete set of documents
   * matching <code>query</code> and <code>filter</code> 
   * (regardless of <code>offset</code> and <code>len</code>).
   * <p>
   * This method is cache aware and may retrieve <code>filter</code> from
   * the cache or make an insertion into the cache as a result of this call.
   * <p>
   * FUTURE: The returned DocList may be retrieved from a cache.
   * <p>
   * The DocList and DocSet returned should <b>not</b> be modified.
   *
   * @param filterList   may be null
   * @param lsort    criteria by which to sort (if null, query relevance is used)
   * @param offset   offset into the list of documents to return
   * @param len      maximum number of documents to return
   * @return DocListAndSet meeting the specified criteria, should <b>not</b> be modified by the caller.
   * @throws IOException If there is a low-level I/O error.
   */
  public DocListAndSet getDocListAndSet(Query query, List<Query> filterList, Sort lsort, int offset, int len) throws IOException {
    QueryCommand qc = new QueryCommand();
    qc.setQuery(query)
        .setFilterList(filterList)
        .setSort(lsort)
        .setOffset(offset)
        .setLen(len)
        .setNeedDocSet(true);
    QueryResult qr = new QueryResult();
    search(qr,qc);
    return qr.getDocListAndSet();
  }

  /**
   * Returns documents matching both <code>query</code> and the intersection 
   * of <code>filterList</code>, sorted by <code>sort</code>.  
   * Also returns the compete set of documents
   * matching <code>query</code> and <code>filter</code> 
   * (regardless of <code>offset</code> and <code>len</code>).
   * <p>
   * This method is cache aware and may retrieve <code>filter</code> from
   * the cache or make an insertion into the cache as a result of this call.
   * <p>
   * FUTURE: The returned DocList may be retrieved from a cache.
   * <p>
   * The DocList and DocSet returned should <b>not</b> be modified.
   *
   * @param filterList   may be null
   * @param lsort    criteria by which to sort (if null, query relevance is used)
   * @param offset   offset into the list of documents to return
   * @param len      maximum number of documents to return
   * @param flags    user supplied flags for the result set
   * @return DocListAndSet meeting the specified criteria, should <b>not</b> be modified by the caller.
   * @throws IOException If there is a low-level I/O error.
   */
  public DocListAndSet getDocListAndSet(Query query, List<Query> filterList, Sort lsort, int offset, int len, int flags) throws IOException {
    QueryCommand qc = new QueryCommand();
    qc.setQuery(query)
        .setFilterList(filterList)
        .setSort(lsort)
        .setOffset(offset)
        .setLen(len)
        .setFlags(flags)
        .setNeedDocSet(true);
    QueryResult qr = new QueryResult();
    search(qr,qc);
    return qr.getDocListAndSet();
  }

  /**
   * Returns documents matching both <code>query</code> and <code>filter</code>
   * and sorted by <code>sort</code>. Also returns the compete set of documents
   * matching <code>query</code> and <code>filter</code> (regardless of <code>offset</code> and <code>len</code>).
   * <p>
   * FUTURE: The returned DocList may be retrieved from a cache.
   *
   * @param filter   may be null
   * @param lsort    criteria by which to sort (if null, query relevance is used)
   * @param offset   offset into the list of documents to return
   * @param len      maximum number of documents to return
   * @return DocListAndSet meeting the specified criteria, should <b>not</b> be modified by the caller.
   * @throws IOException If there is a low-level I/O error.
   */
  public DocListAndSet getDocListAndSet(Query query, DocSet filter, Sort lsort, int offset, int len) throws IOException {
    QueryCommand qc = new QueryCommand();
    qc.setQuery(query)
        .setFilter(filter)
        .setSort(lsort)
        .setOffset(offset)
        .setLen(len)
        .setNeedDocSet(true);
    QueryResult qr = new QueryResult();
    search(qr,qc);
    return qr.getDocListAndSet();
  }

  /**
   * Returns documents matching both <code>query</code> and <code>filter</code>
   * and sorted by <code>sort</code>.  Also returns the compete set of documents
   * matching <code>query</code> and <code>filter</code> (regardless of <code>offset</code> and <code>len</code>).
   * <p>
   * This method is cache aware and may make an insertion into the cache 
   * as a result of this call.
   * <p>
   * FUTURE: The returned DocList may be retrieved from a cache.
   * <p>
   * The DocList and DocSet returned should <b>not</b> be modified.
   *
   * @param filter   may be null
   * @param lsort    criteria by which to sort (if null, query relevance is used)
   * @param offset   offset into the list of documents to return
   * @param len      maximum number of documents to return
   * @param flags    user supplied flags for the result set
   * @return DocListAndSet meeting the specified criteria, should <b>not</b> be modified by the caller.
   * @throws IOException If there is a low-level I/O error.
   */
  public DocListAndSet getDocListAndSet(Query query, DocSet filter, Sort lsort, int offset, int len, int flags) throws IOException {
    QueryCommand qc = new QueryCommand();
    qc.setQuery(query)
        .setFilter(filter)
        .setSort(lsort)
        .setOffset(offset)
        .setLen(len)
        .setFlags(flags)
        .setNeedDocSet(true);
    QueryResult qr = new QueryResult();
    search(qr,qc);
    return qr.getDocListAndSet();
  }

  protected void sortDocSet(QueryResult qr, QueryCommand cmd) throws IOException {
    DocSet set = qr.getDocListAndSet().docSet;
    int nDocs = cmd.getSupersetMaxDoc();
    if (nDocs == 0) {
      // SOLR-2923
      qr.getDocListAndSet().docList = new DocSlice(0, 0, new int[0], null, set.size(), 0f);
      qr.setNextCursorMark(cmd.getCursorMark());
      return;
    }


    // bit of a hack to tell if a set is sorted - do it better in the future.
    boolean inOrder = set instanceof BitDocSet || set instanceof SortedIntDocSet || set instanceof BitDocSetNative || set instanceof SortedIntDocSetNative;
    assert inOrder;

    TopDocsCollector topCollector = buildTopDocsCollector(nDocs, cmd);

    DocIterator iter = set.iterator();
    int base=0;
    int end=0;
    int readerIndex = 0;

    while (iter.hasNext()) {
      int doc = iter.nextDoc();
      while (doc>=end) {
        AtomicReaderContext leaf = leafContexts.get(readerIndex++);
        base = leaf.docBase;
        end = base + leaf.reader().maxDoc();
        topCollector.setNextReader(leaf);
        // we should never need to set the scorer given the settings for the collector
      }
      topCollector.collect(doc-base);
    }

    TopDocs topDocs = topCollector.topDocs(0, nDocs);

    int nDocsReturned = topDocs.scoreDocs.length;
    int[] ids = new int[nDocsReturned];

    for (int i=0; i<nDocsReturned; i++) {
      ScoreDoc scoreDoc = topDocs.scoreDocs[i];
      ids[i] = scoreDoc.doc;
    }

    qr.getDocListAndSet().docList = new DocSlice(0,nDocsReturned,ids,null,topDocs.totalHits,0.0f);
    populateNextCursorMarkFromTopDocs(qr, cmd, topDocs);
  }



  /**
   * Returns the number of documents that match both <code>a</code> and <code>b</code>.
   * <p>
   * This method is cache-aware and may check as well as modify the cache.
   *
   * @return the number of documents in the intersection between <code>a</code> and <code>b</code>.
   * @throws IOException If there is a low-level I/O error.
   */
  public int numDocs(Query a, DocSet b) throws IOException {
    if (filterCache != null) {
      // Negative query if absolute value different from original
      Query absQ = QueryUtils.getAbs(a);
      DocSet positiveA = getPositiveDocSet(absQ);
      int count = a==absQ ? b.intersectionSize(positiveA) : b.andNotSize(positiveA);
      positiveA.decref();
      return count;
    } else {
      // If there isn't a cache, then do a single filtered query
      // NOTE: we cannot use FilteredQuery, because BitDocSet assumes it will never 
      // have deleted documents, but UninvertedField's doNegative has sets with deleted docs
      TotalHitCountCollector collector = new TotalHitCountCollector();
      BooleanQuery bq = new BooleanQuery();
      bq.add(QueryUtils.makeQueryable(a), BooleanClause.Occur.MUST);
      bq.add(new ConstantScoreQuery(b.getTopFilter()), BooleanClause.Occur.MUST);
      super.search(bq, null, collector);
      return collector.getTotalHits();
    }
  }

  /** @lucene.internal */
  public int numDocs(DocSet a, DocsEnumState deState) throws IOException {
    DocSet b = getDocSet(deState);
    int count = a.intersectionSize(b);
    b.decref();
    return count;
  }

  public static class DocsEnumState {
    public String fieldName;  // currently interned for as long as lucene requires it
    public TermsEnum termsEnum;
    public Bits liveDocs;
    public DocsEnum docsEnum;

    public int minSetSizeCached;

    public int[] scratch;
  }

  /**
   * Returns the number of documents that match both <code>a</code> and <code>b</code>.
   * <p>
   * This method is cache-aware and may check as well as modify the cache.
   *
   * @return the number of documents in the intersection between <code>a</code> and <code>b</code>.
   * @throws IOException If there is a low-level I/O error.
   */
  public int numDocs(Query a, Query b) throws IOException {
    Query absA = QueryUtils.getAbs(a);
    Query absB = QueryUtils.getAbs(b);

    try (
        DocSet positiveA = getPositiveDocSet(absA);
        DocSet positiveB = getPositiveDocSet(absB);
    ) {

      // Negative query if absolute value different from original
      if (a==absA) {
        if (b==absB) return positiveA.intersectionSize(positiveB);
        return positiveA.andNotSize(positiveB);
      }
      if (b==absB) return positiveB.andNotSize(positiveA);

      // if both negative, we need to create a temp DocSet since we
      // don't have a counting method that takes three.
      // -a -b == *:*.andNot(a).andNotSize(b) == *.*.andNotSize(a.union(b))
      // we use the last form since the intermediate DocSet should normally be smaller.
      DocSet all = getPositiveDocSet(matchAllDocsQuery);
      DocSet union = positiveA.union(positiveB);
      int count = all.andNotSize(union);
      all.decref();
      union.decref();
      return count;
    }

  }


  public static class WarmContext {
    public SolrIndexSearcher searcher;
    public SolrIndexSearcher oldSearcher;
    public SolrCache cache;
    public SolrCache oldCache;
    public int[] oldToNewOrd;
    public int segmentsShared;
  }

  /**
   * Warm this searcher based on an old one (primarily for auto-cache warming).
   */
  public void warm(SolrIndexSearcher old) throws IOException {
    WarmContext warmContext = new WarmContext();
    warmContext.searcher = this;
    warmContext.oldSearcher = old;


    List<AtomicReaderContext> leaves = getTopReaderContext().leaves();
    Map<Object, AtomicReaderContext> coreKeyToNewContext = new HashMap<>(leaves.size());
    for (AtomicReaderContext leaf : leaves) {
      coreKeyToNewContext.put( leaf.reader().getCoreCacheKey(), leaf );
    }

    List<AtomicReaderContext> oldLeaves = old.getTopReaderContext().leaves();
    warmContext.oldToNewOrd = new int[oldLeaves.size()];
    for (int i=0; i<warmContext.oldToNewOrd.length; i++) {
      warmContext.oldToNewOrd[i] = -1;
    }

    for (AtomicReaderContext oldLeaf : oldLeaves) {
      AtomicReaderContext newLeaf = coreKeyToNewContext.get(oldLeaf.reader().getCoreCacheKey());
      if (newLeaf != null) {
        warmContext.oldToNewOrd[oldLeaf.ord] = newLeaf.ord;
        warmContext.segmentsShared++;
      }
    }

    // Make sure nCache is first, followed by filters... then filters can help queryResults execute!
    long warmingStartTime = System.nanoTime();
    // warm the caches in order...
    ModifiableSolrParams params = new ModifiableSolrParams();
    params.add("warming","true");
    for (int i=0; i<cacheList.length; i++) {
      if (debug) {
        log.debug("autowarming " + this + " from " + old + "\n\t" + old.cacheList[i]);
      }


      SolrQueryRequest req = new LocalSolrQueryRequest(core,params) {
        @Override public SolrIndexSearcher getSearcher() { return SolrIndexSearcher.this; }
        @Override public void close() { }
      };

      SolrQueryResponse rsp = new SolrQueryResponse();
      SolrRequestInfo.setRequestInfo(new SolrRequestInfo(req, rsp));
      try {
        warmContext.oldCache = old.cacheList[i];
        warmContext.cache = this.cacheList[i];
        warmContext.cache.warm(warmContext);
      } finally {
        try {
          req.close();
        } finally {
          SolrRequestInfo.clearRequestInfo();
        }
      }

      if (debug) log.debug("autowarming result for " + this + "\n\t" + this.cacheList[i]);
    }
    warmupTime = TimeUnit.MILLISECONDS.convert(System.nanoTime() - warmingStartTime, TimeUnit.NANOSECONDS);
  }

  /**
   * return the named generic cache
   */
  public SolrCache getCache(String cacheName) {
    return cacheMap.get(cacheName);
  }


  public long getOpenTime() {
    return openTime;
  }

  @Override
  public Explanation explain(Query query, int doc) throws IOException {
    return super.explain(QueryUtils.makeQueryable(query), doc);
  }

  /////////////////////////////////////////////////////////////////////
  // SolrInfoMBean stuff: Statistics and Module Info
  /////////////////////////////////////////////////////////////////////

  @Override
  public String getName() {
    return SolrIndexSearcher.class.getName();
  }

  @Override
  public String getVersion() {
    return SolrCore.version;
  }

  @Override
  public String getDescription() {
    return "index searcher";
  }

  @Override
  public Category getCategory() {
    return Category.CORE;
  }

  @Override
  public String getSource() {
    return "$URL$";
  }

  @Override
  public URL[] getDocs() {
    return null;
  }

  @Override
  public NamedList<Object> getStatistics() {
    NamedList<Object> lst = new SimpleOrderedMap<>();
    lst.add("searcherName", name);
    lst.add("caching", cachingEnabled);
    lst.add("numDocs", reader.numDocs());
    lst.add("maxDoc", reader.maxDoc());
    lst.add("numSegments", getTopReaderContext().leaves().size());
    lst.add("deletedDocs", reader.maxDoc() - reader.numDocs());
    lst.add("reader", reader.toString());
    lst.add("readerDir", reader.directory());
    lst.add("indexVersion", reader.getVersion());
    lst.add("openedAt", new Date(openTime));
    if (registerTime!=0) lst.add("registeredAt", new Date(registerTime));
    lst.add("warmupTime", warmupTime);
    return lst;
  }

  /**
   * A query request command to avoid having to change the method signatures
   * if we want to pass additional information to the searcher.
   */
  public static class QueryCommand {
    private Query query;
    private List<Query> filterList;
    private DocSet filter;
    private Sort sort;
    private int offset;
    private int len;
    private int supersetMaxDoc;
    private int flags;
    private long timeAllowed = -1;
    private CursorMark cursorMark;

    public CursorMark getCursorMark() {
      return cursorMark;
    }
    public QueryCommand setCursorMark(CursorMark cursorMark) {
      this.cursorMark = cursorMark;
      if (null != cursorMark) {
        // If we're using a cursor then we can't allow queryResult caching because the 
        // cache keys don't know anything about the collector used.
        //
        // in theory, we could enhance the cache keys to be aware of the searchAfter
        // FieldDoc but then there would still be complexity around things like the cache
        // window size that would need to be worked out
        //
        // we *can* however allow the use of checking the filterCache for non-score based
        // sorts, because that still runs our paging collector over the entire DocSet
        this.flags |= (NO_CHECK_QCACHE | NO_SET_QCACHE);
      }
      return this;
    }

    public Query getQuery() { return query; }
    public QueryCommand setQuery(Query query) {
      this.query = query;
      return this;
    }

    public List<Query> getFilterList() { return filterList; }
    /**
     * @throws IllegalArgumentException if filter is not null.
     */
    public QueryCommand setFilterList(List<Query> filterList) {
      if( filter != null ) {
        throw new IllegalArgumentException( "Either filter or filterList may be set in the QueryCommand, but not both." );
      }
      this.filterList = filterList;
      return this;
    }
    /**
     * A simple setter to build a filterList from a query
     * @throws IllegalArgumentException if filter is not null.
     */
    public QueryCommand setFilterList(Query f) {
      if( filter != null ) {
        throw new IllegalArgumentException( "Either filter or filterList may be set in the QueryCommand, but not both." );
      }
      filterList = null;
      if (f != null) {
        filterList = new ArrayList<>(2);
        filterList.add(f);
      }
      return this;
    }

    public DocSet getFilter() { return filter; }
    /**
     * @throws IllegalArgumentException if filterList is not null.
     */
    public QueryCommand setFilter(DocSet filter) {
      if( filterList != null ) {
        throw new IllegalArgumentException( "Either filter or filterList may be set in the QueryCommand, but not both." );
      }
      if (this.filter != null) {
        // overwriting filter...
        this.filter.decref();
      }
      this.filter = filter;
      return this;
    }

    public Sort getSort() { return sort; }
    public QueryCommand setSort(Sort sort) {
      this.sort = sort;
      return this;
    }

    public int getOffset() { return offset; }
    public QueryCommand setOffset(int offset) {
      this.offset = offset;
      return this;
    }

    public int getLen() { return len; }
    public QueryCommand setLen(int len) {
      this.len = len;
      return this;
    }

    public int getSupersetMaxDoc() { return supersetMaxDoc; }
    public QueryCommand setSupersetMaxDoc(int supersetMaxDoc) {
      this.supersetMaxDoc = supersetMaxDoc;
      return this;
    }

    public int getFlags() {
      return flags;
    }

    public QueryCommand replaceFlags(int flags) {
      this.flags = flags;
      return this;
    }

    public QueryCommand setFlags(int flags) {
      this.flags |= flags;
      return this;
    }

    public QueryCommand clearFlags(int flags) {
      this.flags &= ~flags;
      return this;
    }

    public long getTimeAllowed() { return timeAllowed; }
    public QueryCommand setTimeAllowed(long timeAllowed) {
      this.timeAllowed = timeAllowed;
      return this;
    }

    public boolean isNeedDocSet() { return (flags & GET_DOCSET) != 0; }
    public QueryCommand setNeedDocSet(boolean needDocSet) {
      return needDocSet ? setFlags(GET_DOCSET) : clearFlags(GET_DOCSET);
    }
  }


  /**
   * The result of a search.
   */
  public static class QueryResult {
    private boolean partialResults;
    private DocListAndSet docListAndSet;
    private CursorMark nextCursorMark;

    public Object groupedResults;   // TODO: currently for testing

    public DocList getDocList() { return docListAndSet.docList; }
    public void setDocList(DocList list) {
      if( docListAndSet == null ) {
        docListAndSet = new DocListAndSet();
      }
      docListAndSet.docList = list;
    }

    public DocSet getDocSet() { return docListAndSet.docSet; }
    public void setDocSet(DocSet set) {
      if( docListAndSet == null ) {
        docListAndSet = new DocListAndSet();
      } else if (docListAndSet.docSet != null) {
        docListAndSet.docSet.decref();
      }

      docListAndSet.docSet = set;
    }

    public boolean isPartialResults() { return partialResults; }
    public void setPartialResults(boolean partialResults) { this.partialResults = partialResults; }

    public void setDocListAndSet( DocListAndSet listSet ) { docListAndSet = listSet; }
    public DocListAndSet getDocListAndSet() { return docListAndSet; }

    public void setNextCursorMark(CursorMark next) {
      this.nextCursorMark = next;
    }
    public CursorMark getNextCursorMark() {
      return nextCursorMark;
    }
  }

}


class FilterImpl extends Filter {
  final DocSet filter;
  final Filter topFilter;
  final List<Weight> weights;

  public FilterImpl(DocSet filter, List<Weight> weights) {
    this.filter = filter;
    this.weights = weights;
    this.topFilter = filter == null ? null : filter.getTopFilter();
  }

  @Override
  public DocIdSet getDocIdSet(AtomicReaderContext context, Bits acceptDocs) throws IOException {
    DocIdSet sub = topFilter == null ? null : topFilter.getDocIdSet(context, acceptDocs);
    if (weights.size() == 0) return sub;
    return new FilterSet(sub, context);
  }

  private class FilterSet extends DocIdSet {
    DocIdSet docIdSet;
    AtomicReaderContext context;

    public FilterSet(DocIdSet docIdSet, AtomicReaderContext context) {
      this.docIdSet = docIdSet;
      this.context = context;
    }

    @Override
    public DocIdSetIterator iterator() throws IOException {
      List<DocIdSetIterator> iterators = new ArrayList<>(weights.size()+1);
      if (docIdSet != null) {
        DocIdSetIterator iter = docIdSet.iterator();
        if (iter == null) return null;
        iterators.add(iter);
      }
      for (Weight w : weights) {
        Scorer scorer = w.scorer(context, context.reader().getLiveDocs());
        if (scorer == null) return null;
        iterators.add(scorer);
      }
      if (iterators.size()==0) return null;
      if (iterators.size()==1) return iterators.get(0);
      if (iterators.size()==2) return new DualFilterIterator(iterators.get(0), iterators.get(1));
      return new FilterIterator(iterators.toArray(new DocIdSetIterator[iterators.size()]));
    }

    @Override
    public Bits bits() throws IOException {
      return null;  // don't use random access
    }
  }

  private static class FilterIterator extends DocIdSetIterator {
    final DocIdSetIterator[] iterators;
    final DocIdSetIterator first;

    public FilterIterator(DocIdSetIterator[] iterators) {
      this.iterators = iterators;
      this.first = iterators[0];
    }

    @Override
    public int docID() {
      return first.docID();
    }

    private int doNext(int doc) throws IOException {
      int which=0;  // index of the iterator with the highest id
      int i=1;
      outer: for(;;) {
        for (; i<iterators.length; i++) {
          if (i == which) continue;
          DocIdSetIterator iter = iterators[i];
          int next = iter.advance(doc);
          if (next != doc) {
            doc = next;
            which = i;
            i = 0;
            continue outer;
          }
        }
        return doc;
      }
    }


    @Override
    public int nextDoc() throws IOException {
      return doNext(first.nextDoc());
    }

    @Override
    public int advance(int target) throws IOException {
      return doNext(first.advance(target));
    }

    @Override
    public long cost() {
      return first.cost();
    }
  }

  private static class DualFilterIterator extends DocIdSetIterator {
    final DocIdSetIterator a;
    final DocIdSetIterator b;

    public DualFilterIterator(DocIdSetIterator a, DocIdSetIterator b) {
      this.a = a;
      this.b = b;
    }

    @Override
    public int docID() {
      return a.docID();
    }

    @Override
    public int nextDoc() throws IOException {
      int doc = a.nextDoc();
      for(;;) {
        int other = b.advance(doc);
        if (other == doc) return doc;
        doc = a.advance(other);
        if (other == doc) return doc;
      }
    }

    @Override
    public int advance(int target) throws IOException {
      int doc = a.advance(target);
      for(;;) {
        int other = b.advance(doc);
        if (other == doc) return doc;
        doc = a.advance(other);
        if (other == doc) return doc;
      }
    }

    @Override
    public long cost() {
      return Math.min(a.cost(), b.cost());
    }
  }

}<|MERGE_RESOLUTION|>--- conflicted
+++ resolved
@@ -1629,15 +1629,12 @@
    */
   private TopDocsCollector buildTopDocsCollector(int len, QueryCommand cmd) throws IOException {
 
-<<<<<<< HEAD
-=======
     Query q = cmd.getQuery();
     if(q instanceof RankQuery) {
       RankQuery rq = (RankQuery)q;
       return rq.getTopDocsCollector(len, cmd);
     }
 
->>>>>>> 01cd0681
     if (null == cmd.getSort()) {
       assert null == cmd.getCursorMark() : "have cursor but no sort";
       return TopScoreDocCollector.create(len, true);
