--- conflicted
+++ resolved
@@ -17,26 +17,14 @@
  * limitations under the License.
  */
 
-<<<<<<< HEAD
-=======
-import java.io.IOException;
-import java.util.ArrayList;
-import java.util.List;
-
->>>>>>> 4d4d7c2c
 import org.apache.lucene.search.Collector;
 import org.apache.lucene.search.Filter;
 import org.apache.lucene.search.MultiCollector;
 import org.apache.lucene.search.Query;
 import org.apache.lucene.search.TimeLimitingCollector;
 import org.apache.lucene.search.TotalHitCountCollector;
-<<<<<<< HEAD
+import org.apache.lucene.util.FixedBitSet;
 import org.apache.lucene.util.OpenBitSet;
-=======
-import org.apache.lucene.search.grouping.AbstractAllGroupHeadsCollector;
-import org.apache.lucene.search.grouping.term.TermAllGroupHeadsCollector;
-import org.apache.lucene.util.FixedBitSet;
->>>>>>> 4d4d7c2c
 import org.apache.solr.common.util.NamedList;
 import org.apache.solr.search.BitDocSet;
 import org.apache.solr.search.DocSet;
@@ -49,6 +37,10 @@
 import org.slf4j.Logger;
 import org.slf4j.LoggerFactory;
 
+import java.io.IOException;
+import java.util.ArrayList;
+import java.util.List;
+
 /**
  * Responsible for executing a search with a number of {@link Command} instances.
  * A typical search can have more then one {@link Command} instances.
@@ -61,7 +53,7 @@
   public static class Builder {
 
     private SolrIndexSearcher.QueryCommand queryCommand;
-    private List<Command> commands = new ArrayList<>();
+    private List<Command> commands = new ArrayList<Command>();
     private SolrIndexSearcher searcher;
     private boolean needDocSet = false;
     private boolean truncateGroups = false;
@@ -145,7 +137,7 @@
   @SuppressWarnings("unchecked")
   public void execute() throws IOException {
     final int nrOfCommands = commands.size();
-    List<Collector> collectors = new ArrayList<>(nrOfCommands);
+    List<Collector> collectors = new ArrayList<Collector>(nrOfCommands);
     for (Command command : commands) {
       collectors.addAll(command.create());
     }
@@ -178,7 +170,9 @@
       searchWithTimeLimiter(query, filter, MultiCollector.wrap(collectors.toArray(new Collector[collectors.size()])));
     }
 
-    return new BitDocSet(termAllGroupHeadsCollector.retrieveGroupHeads(searcher.maxDoc()));
+    int maxDoc = searcher.maxDoc();
+    FixedBitSet fbs = termAllGroupHeadsCollector.retrieveGroupHeads(maxDoc);
+    return new BitDocSet(fbs);
   }
 
   private DocSet computeDocSet(Query query, ProcessedFilter filter, List<Collector> collectors) throws IOException {
