--- conflicted
+++ resolved
@@ -483,17 +483,11 @@
 
       NumberedTermsEnum te = ti.getEnumerator(searcher.getReader());
       if (prefix != null && prefix.length() > 0) {
-<<<<<<< HEAD
-        te.skipTo(new BytesRef(prefix));
-        startTerm = te.getTermNumber();
-        te.skipTo(new BytesRef(prefix + "\uffff\uffff\uffff\uffff"));
-=======
         BytesRef prefixBr = new BytesRef(prefix);
         te.skipTo(prefixBr);
         startTerm = te.getTermNumber();
         prefixBr.append(ByteUtils.bigTerm);
         te.skipTo(prefixBr);
->>>>>>> 2ede77ba
         endTerm = te.getTermNumber();
       }
 
@@ -604,16 +598,6 @@
         }
 
         // now select the right page from the results
-<<<<<<< HEAD
-        for (Long p : queue) {
-          if (--off>=0) continue;
-          if (--lim<0) break;
-          int c = -(int)(p.longValue() >>> 32);
-          //int tnum = 0x7fffffff - (int)p.longValue();  // use if priority queue
-          int tnum = (int)p.longValue();
-          String label = getReadableValue(getTermValue(te, tnum), ft, spare);
-          res.add(label, c);
-=======
 
         // if we are deep paging, we don't have to order the highest "offset" counts.
         int collectCount = Math.max(0, queue.size() - off);
@@ -663,7 +647,6 @@
           int tnum = (int)sorted[idx];
           String label = getReadableValue(getTermValue(te, tnum), ft, spare);
           res.setName(idx - sortedIdxStart, label);
->>>>>>> 2ede77ba
         }
 
       } else {
@@ -1018,14 +1001,11 @@
     return tenum.docFreq();
   }
 
-<<<<<<< HEAD
-=======
   @Override
   public void cacheCurrentTerm() {
     throw new UnsupportedOperationException();
   }
 
->>>>>>> 2ede77ba
   public BytesRef skipTo(BytesRef target) throws IOException {
 
     // already here
