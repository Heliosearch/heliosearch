--- conflicted
+++ resolved
@@ -17,18 +17,19 @@
  * limitations under the License.
  */
 
+import java.util.List;
+
 import org.apache.zookeeper.CreateMode;
 import org.apache.zookeeper.KeeperException;
 import org.apache.zookeeper.KeeperException.NodeExistsException;
+import org.apache.zookeeper.ZooDefs;
+import org.apache.zookeeper.data.ACL;
 
 
 public class ZkCmdExecutor {
   private long retryDelay = 1500L; // 1 second would match timeout, so 500 ms over for padding
   private int retryCount;
-<<<<<<< HEAD
-=======
   private List<ACL> acl = ZooDefs.Ids.OPEN_ACL_UNSAFE;
->>>>>>> caa93999
   private double timeouts;
   
   /**
@@ -42,8 +43,6 @@
   public ZkCmdExecutor(int timeoutms) {
     timeouts = timeoutms / 1000.0;
     this.retryCount = Math.round(0.5f * ((float)Math.sqrt(8.0f * timeouts + 1.0f) - 1.0f)) + 1;
-<<<<<<< HEAD
-=======
   }
   
   public List<ACL> getAcl() {
@@ -52,7 +51,6 @@
   
   public void setAcl(List<ACL> acl) {
     this.acl = acl;
->>>>>>> caa93999
   }
   
   public long getRetryDelay() {
