/**
 * Licensed to the Apache Software Foundation (ASF) under one or more
 * contributor license agreements.  See the NOTICE file distributed with
 * this work for additional information regarding copyright ownership.
 * The ASF licenses this file to You under the Apache License, Version 2.0
 * (the "License"); you may not use this file except in compliance with
 * the License.  You may obtain a copy of the License at
 *
 *     http://www.apache.org/licenses/LICENSE-2.0
 *
 * Unless required by applicable law or agreed to in writing, software
 * distributed under the License is distributed on an "AS IS" BASIS,
 * WITHOUT WARRANTIES OR CONDITIONS OF ANY KIND, either express or implied.
 * See the License for the specific language governing permissions and
 * limitations under the License.
 */
package org.apache.solr.handler.dataimport;

import org.apache.solr.SolrTestCaseJ4;
import org.apache.solr.common.SolrInputDocument;
<<<<<<< HEAD
import static org.apache.solr.handler.dataimport.AbstractDataImportHandlerTestCase.createMap;
import org.junit.Assert;
=======

import org.junit.After;
>>>>>>> 2ede77ba
import org.junit.Test;

import java.util.*;

/**
 * <p>
 * Test for DocBuilder
 * </p>
 *
 * @version $Id$
 * @since solr 1.3
 */
<<<<<<< HEAD
public class TestDocBuilder extends SolrTestCaseJ4 {
=======
public class TestDocBuilder extends AbstractDataImportHandlerTestCase {
>>>>>>> 2ede77ba

  @After
  public void tearDown() throws Exception {
    MockDataSource.clearCache();
    super.tearDown();
  }
  
  @Test
  public void loadClass() throws Exception {
    Class clz = DocBuilder.loadClass("RegexTransformer", null);
    assertNotNull(clz);
  }

  @Test
  public void singleEntityNoRows() {
    DataImporter di = new DataImporter();
    di.loadAndInit(dc_singleEntity);
    DataConfig cfg = di.getConfig();
    DataConfig.Entity ent = cfg.document.entities.get(0);
    MockDataSource.setIterator("select * from x", new ArrayList().iterator());
    ent.dataSrc = new MockDataSource();
    ent.isDocRoot = true;
    DataImporter.RequestParams rp = new DataImporter.RequestParams();
    rp.command = "full-import";
    SolrWriterImpl swi = new SolrWriterImpl();
    di.runCmd(rp, swi);
    assertEquals(Boolean.TRUE, swi.deleteAllCalled);
    assertEquals(Boolean.TRUE, swi.commitCalled);
    assertEquals(Boolean.TRUE, swi.finishCalled);
    assertEquals(0, swi.docs.size());
    assertEquals(1, di.getDocBuilder().importStatistics.queryCount.get());
    assertEquals(0, di.getDocBuilder().importStatistics.docCount.get());
    assertEquals(0, di.getDocBuilder().importStatistics.rowsCount.get());
  }

  @Test
  public void testDeltaImportNoRows_MustNotCommit() {
    DataImporter di = new DataImporter();
    di.loadAndInit(dc_deltaConfig);
    DataConfig cfg = di.getConfig();
    DataConfig.Entity ent = cfg.document.entities.get(0);
    MockDataSource.setIterator("select * from x", new ArrayList().iterator());
    MockDataSource.setIterator("select id from x", new ArrayList().iterator());
    ent.dataSrc = new MockDataSource();
    ent.isDocRoot = true;
    DataImporter.RequestParams rp = new DataImporter.RequestParams(createMap("command", "delta-import"));
    SolrWriterImpl swi = new SolrWriterImpl();
    di.runCmd(rp, swi);
    assertEquals(Boolean.FALSE, swi.deleteAllCalled);
    assertEquals(Boolean.FALSE, swi.commitCalled);
    assertEquals(Boolean.TRUE, swi.finishCalled);
    assertEquals(0, swi.docs.size());
    assertEquals(1, di.getDocBuilder().importStatistics.queryCount.get());
    assertEquals(0, di.getDocBuilder().importStatistics.docCount.get());
    assertEquals(0, di.getDocBuilder().importStatistics.rowsCount.get());
  }

  @Test
  public void singleEntityOneRow() {
    DataImporter di = new DataImporter();
    di.loadAndInit(dc_singleEntity);
    DataConfig cfg = di.getConfig();
    DataConfig.Entity ent = cfg.document.entities.get(0);
    List l = new ArrayList();
    l.add(createMap("id", 1, "desc", "one"));
    MockDataSource.setIterator("select * from x", l.iterator());
    ent.dataSrc = new MockDataSource();
    ent.isDocRoot = true;
    DataImporter.RequestParams rp = new DataImporter.RequestParams();
    rp.command = "full-import";
    SolrWriterImpl swi = new SolrWriterImpl();
    di.runCmd(rp, swi);
    assertEquals(Boolean.TRUE, swi.deleteAllCalled);
    assertEquals(Boolean.TRUE, swi.commitCalled);
    assertEquals(Boolean.TRUE, swi.finishCalled);
    assertEquals(1, swi.docs.size());
    assertEquals(1, di.getDocBuilder().importStatistics.queryCount.get());
    assertEquals(1, di.getDocBuilder().importStatistics.docCount.get());
    assertEquals(1, di.getDocBuilder().importStatistics.rowsCount.get());

    for (int i = 0; i < l.size(); i++) {
      Map<String, Object> map = (Map<String, Object>) l.get(i);
      SolrInputDocument doc = swi.docs.get(i);
      for (Map.Entry<String, Object> entry : map.entrySet()) {
        assertEquals(entry.getValue(), doc.getFieldValue(entry.getKey()));
      }
    }
  }

  @Test
  public void testImportCommand() {
    DataImporter di = new DataImporter();
    di.loadAndInit(dc_singleEntity);
    DataConfig cfg = di.getConfig();
    DataConfig.Entity ent = cfg.document.entities.get(0);
    List l = new ArrayList();
    l.add(createMap("id", 1, "desc", "one"));
    MockDataSource.setIterator("select * from x", l.iterator());
    ent.dataSrc = new MockDataSource();
    ent.isDocRoot = true;
    DataImporter.RequestParams rp = new DataImporter.RequestParams(createMap("command", "import"));
    SolrWriterImpl swi = new SolrWriterImpl();
    di.runCmd(rp, swi);
    assertEquals(Boolean.FALSE, swi.deleteAllCalled);
    assertEquals(Boolean.TRUE, swi.commitCalled);
    assertEquals(Boolean.TRUE, swi.finishCalled);
    assertEquals(1, swi.docs.size());
    assertEquals(1, di.getDocBuilder().importStatistics.queryCount.get());
    assertEquals(1, di.getDocBuilder().importStatistics.docCount.get());
    assertEquals(1, di.getDocBuilder().importStatistics.rowsCount.get());

    for (int i = 0; i < l.size(); i++) {
      Map<String, Object> map = (Map<String, Object>) l.get(i);
      SolrInputDocument doc = swi.docs.get(i);
      for (Map.Entry<String, Object> entry : map.entrySet()) {
        assertEquals(entry.getValue(), doc.getFieldValue(entry.getKey()));
      }
    }
  }

  @Test
  public void singleEntityMultipleRows() {
    DataImporter di = new DataImporter();
    di.loadAndInit(dc_singleEntity);
    DataConfig cfg = di.getConfig();
    DataConfig.Entity ent = cfg.document.entities.get(0);
    ent.isDocRoot = true;
    DataImporter.RequestParams rp = new DataImporter.RequestParams();
    rp.command = "full-import";
    List l = new ArrayList();
    l.add(createMap("id", 1, "desc", "one"));
    l.add(createMap("id", 2, "desc", "two"));
    l.add(createMap("id", 3, "desc", "three"));

    MockDataSource.setIterator("select * from x", l.iterator());
    ent.dataSrc = new MockDataSource();
    SolrWriterImpl swi = new SolrWriterImpl();
    di.runCmd(rp, swi);
    assertEquals(Boolean.TRUE, swi.deleteAllCalled);
    assertEquals(Boolean.TRUE, swi.commitCalled);
    assertEquals(Boolean.TRUE, swi.finishCalled);
    assertEquals(3, swi.docs.size());
    for (int i = 0; i < l.size(); i++) {
      Map<String, Object> map = (Map<String, Object>) l.get(i);
      SolrInputDocument doc = swi.docs.get(i);
      for (Map.Entry<String, Object> entry : map.entrySet()) {
        assertEquals(entry.getValue(), doc.getFieldValue(entry.getKey()));
      }
      assertEquals(map.get("desc"), doc.getFieldValue("desc_s"));
    }
    assertEquals(1, di.getDocBuilder().importStatistics.queryCount.get());
    assertEquals(3, di.getDocBuilder().importStatistics.docCount.get());
    assertEquals(3, di.getDocBuilder().importStatistics.rowsCount.get());
  }

  static class SolrWriterImpl extends SolrWriter {
    List<SolrInputDocument> docs = new ArrayList<SolrInputDocument>();

    Boolean deleteAllCalled = Boolean.FALSE;

    Boolean commitCalled = Boolean.FALSE;

    Boolean finishCalled = Boolean.FALSE;

    public SolrWriterImpl() {
      super(null, ".");
    }

    public boolean upload(SolrInputDocument doc) {
      return docs.add(doc);
    }

    public void log(int event, String name, Object row) {
      // Do nothing
    }

    public void doDeleteAll() {
      deleteAllCalled = Boolean.TRUE;
    }

    public void commit(boolean b) {
      commitCalled = Boolean.TRUE;
    }
    
    public void finish() {
      finishCalled = Boolean.TRUE;
    }
  }

  public static final String dc_singleEntity = "<dataConfig>\n"
          + "<dataSource  type=\"MockDataSource\"/>\n"
          + "    <document name=\"X\" >\n"
          + "        <entity name=\"x\" query=\"select * from x\">\n"
          + "          <field column=\"id\"/>\n"
          + "          <field column=\"desc\"/>\n"
          + "          <field column=\"desc\" name=\"desc_s\" />" + "        </entity>\n"
          + "    </document>\n" + "</dataConfig>";

  public static final String dc_deltaConfig = "<dataConfig>\n"
          + "<dataSource  type=\"MockDataSource\"/>\n"          
          + "    <document name=\"X\" >\n"
          + "        <entity name=\"x\" query=\"select * from x\" deltaQuery=\"select id from x\">\n"
          + "          <field column=\"id\"/>\n"
          + "          <field column=\"desc\"/>\n"
          + "          <field column=\"desc\" name=\"desc_s\" />" + "        </entity>\n"
          + "    </document>\n" + "</dataConfig>";

}<|MERGE_RESOLUTION|>--- conflicted
+++ resolved
@@ -16,15 +16,9 @@
  */
 package org.apache.solr.handler.dataimport;
 
-import org.apache.solr.SolrTestCaseJ4;
 import org.apache.solr.common.SolrInputDocument;
-<<<<<<< HEAD
-import static org.apache.solr.handler.dataimport.AbstractDataImportHandlerTestCase.createMap;
-import org.junit.Assert;
-=======
 
 import org.junit.After;
->>>>>>> 2ede77ba
 import org.junit.Test;
 
 import java.util.*;
@@ -37,11 +31,7 @@
  * @version $Id$
  * @since solr 1.3
  */
-<<<<<<< HEAD
-public class TestDocBuilder extends SolrTestCaseJ4 {
-=======
 public class TestDocBuilder extends AbstractDataImportHandlerTestCase {
->>>>>>> 2ede77ba
 
   @After
   public void tearDown() throws Exception {
