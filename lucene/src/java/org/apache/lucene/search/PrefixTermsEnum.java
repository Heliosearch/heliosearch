--- conflicted
+++ resolved
@@ -34,13 +34,8 @@
 
   private final BytesRef prefixRef;
 
-<<<<<<< HEAD
-  public PrefixTermsEnum(IndexReader reader, Term prefix) throws IOException {
-    super(reader, prefix.field());
-=======
   public PrefixTermsEnum(TermsEnum tenum, Term prefix) throws IOException {
     super(tenum);
->>>>>>> 2ede77ba
     setInitialSeekTerm(prefixRef = prefix.bytes());
   }
 
