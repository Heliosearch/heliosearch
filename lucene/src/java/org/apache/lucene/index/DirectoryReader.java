package org.apache.lucene.index;

/**
 * Licensed to the Apache Software Foundation (ASF) under one or more
 * contributor license agreements.  See the NOTICE file distributed with
 * this work for additional information regarding copyright ownership.
 * The ASF licenses this file to You under the Apache License, Version 2.0
 * (the "License"); you may not use this file except in compliance with
 * the License.  You may obtain a copy of the License at
 *
 *     http://www.apache.org/licenses/LICENSE-2.0
 *
 * Unless required by applicable law or agreed to in writing, software
 * distributed under the License is distributed on an "AS IS" BASIS,
 * WITHOUT WARRANTIES OR CONDITIONS OF ANY KIND, either express or implied.
 * See the License for the specific language governing permissions and
 * limitations under the License.
 */

import java.io.FileNotFoundException;
import java.io.IOException;
import java.util.ArrayList;
import java.util.Arrays;
import java.util.Collection;
import java.util.Collections;
import java.util.HashMap;
import java.util.HashSet;
import java.util.List;
import java.util.Map;
import java.util.Set;

import org.apache.lucene.document.Document;
import org.apache.lucene.document.FieldSelector;
import org.apache.lucene.search.Similarity;
import org.apache.lucene.store.Directory;
import org.apache.lucene.store.Lock;
import org.apache.lucene.store.LockObtainFailedException;
import org.apache.lucene.index.codecs.CodecProvider;
import org.apache.lucene.util.Bits;
import org.apache.lucene.util.ReaderUtil;
import org.apache.lucene.util.BytesRef;

import org.apache.lucene.search.FieldCache; // not great (circular); used only to purge FieldCache entry on close

/** 
 * An IndexReader which reads indexes with multiple segments.
 */
class DirectoryReader extends IndexReader implements Cloneable {
  protected Directory directory;
  protected boolean readOnly;
  
  protected CodecProvider codecs;

  IndexWriter writer;

  private IndexDeletionPolicy deletionPolicy;
  private Lock writeLock;
  private final SegmentInfos segmentInfos;
  private boolean stale;
  private final int termInfosIndexDivisor;

  private boolean rollbackHasChanges;

  private SegmentReader[] subReaders;
  private int[] starts;                           // 1st docno for each segment
  private final Map<SegmentReader,ReaderUtil.Slice> subReaderToSlice = new HashMap<SegmentReader,ReaderUtil.Slice>();
  private Map<String,byte[]> normsCache = new HashMap<String,byte[]>();
  private int maxDoc = 0;
  private int numDocs = -1;
  private boolean hasDeletions = false;

  // Max version in index as of when we opened; this can be
  // > our current segmentInfos version in case we were
  // opened on a past IndexCommit:
  private long maxIndexVersion;

//  static IndexReader open(final Directory directory, final IndexDeletionPolicy deletionPolicy, final IndexCommit commit, final boolean readOnly,
//      final int termInfosIndexDivisor) throws CorruptIndexException, IOException {
//    return open(directory, deletionPolicy, commit, readOnly, termInfosIndexDivisor, null);
//  }
  
  static IndexReader open(final Directory directory, final IndexDeletionPolicy deletionPolicy, final IndexCommit commit, final boolean readOnly,
                          final int termInfosIndexDivisor, CodecProvider codecs) throws CorruptIndexException, IOException {
    final CodecProvider codecProvider = codecs == null ? CodecProvider.getDefault()
        : codecs;
    return (IndexReader) new SegmentInfos.FindSegmentsFile(directory) {
      @Override
      protected Object doBody(String segmentFileName) throws CorruptIndexException, IOException {
        SegmentInfos infos = new SegmentInfos(codecProvider);
        infos.read(directory, segmentFileName, codecProvider);
        return new DirectoryReader(directory, infos, deletionPolicy, readOnly, termInfosIndexDivisor, codecProvider);
      }
    }.run(commit);
  }

  /** Construct reading the named set of readers. */
//  DirectoryReader(Directory directory, SegmentInfos sis, IndexDeletionPolicy deletionPolicy, boolean readOnly, int termInfosIndexDivisor) throws IOException {
//    this(directory, sis, deletionPolicy, readOnly, termInfosIndexDivisor, null);
//  }
  
  /** Construct reading the named set of readers. */
  DirectoryReader(Directory directory, SegmentInfos sis, IndexDeletionPolicy deletionPolicy, boolean readOnly, int termInfosIndexDivisor, CodecProvider codecs) throws IOException {
    this.directory = directory;
    this.readOnly = readOnly;
    this.segmentInfos = sis;
    this.deletionPolicy = deletionPolicy;
    this.termInfosIndexDivisor = termInfosIndexDivisor;
    if (codecs == null) {
      this.codecs = CodecProvider.getDefault();
    } else {
      this.codecs = codecs;
    }

    // To reduce the chance of hitting FileNotFound
    // (and having to retry), we open segments in
    // reverse because IndexWriter merges & deletes
    // the newest segments first.

    SegmentReader[] readers = new SegmentReader[sis.size()];
    for (int i = sis.size()-1; i >= 0; i--) {
      boolean success = false;
      try {
        readers[i] = SegmentReader.get(readOnly, sis.info(i), termInfosIndexDivisor);
        success = true;
      } finally {
        if (!success) {
          // Close all readers we had opened:
          for(i++;i<sis.size();i++) {
            try {
              readers[i].close();
            } catch (Throwable ignore) {
              // keep going - we want to clean up as much as possible
            }
          }
        }
      }
    }

    initialize(readers);
  }

  // Used by near real-time search
  DirectoryReader(IndexWriter writer, SegmentInfos infos, int termInfosIndexDivisor, CodecProvider codecs) throws IOException {
    this.directory = writer.getDirectory();
    this.readOnly = true;
    segmentInfos = (SegmentInfos) infos.clone();// make sure we clone otherwise we share mutable state with IW
    this.termInfosIndexDivisor = termInfosIndexDivisor;
    if (codecs == null) {
      this.codecs = CodecProvider.getDefault();
    } else {
      this.codecs = codecs;
    }

    // IndexWriter synchronizes externally before calling
    // us, which ensures infos will not change; so there's
    // no need to process segments in reverse order
    final int numSegments = infos.size();
    SegmentReader[] readers = new SegmentReader[numSegments];
    final Directory dir = writer.getDirectory();

    for (int i=0;i<numSegments;i++) {
      boolean success = false;
      try {
        final SegmentInfo info = infos.info(i);
        assert info.dir == dir;
        readers[i] = writer.readerPool.getReadOnlyClone(info, true, termInfosIndexDivisor);
        success = true;
      } finally {
        if (!success) {
          // Close all readers we had opened:
          for(i--;i>=0;i--) {
            try {
              readers[i].close();
            } catch (Throwable ignore) {
              // keep going - we want to clean up as much as possible
            }
          }
        }
      }
    }

    this.writer = writer;

    initialize(readers);
  }

  /** This constructor is only used for {@link #reopen()} */
  DirectoryReader(Directory directory, SegmentInfos infos, SegmentReader[] oldReaders, int[] oldStarts,
                  Map<String,byte[]> oldNormsCache, boolean readOnly, boolean doClone, int termInfosIndexDivisor, CodecProvider codecs) throws IOException {
    this.directory = directory;
    this.readOnly = readOnly;
    this.segmentInfos = infos;
    this.termInfosIndexDivisor = termInfosIndexDivisor;
    if (codecs == null) {
      this.codecs = CodecProvider.getDefault();
    } else {
      this.codecs = codecs;
    }
    

    // we put the old SegmentReaders in a map, that allows us
    // to lookup a reader using its segment name
    Map<String,Integer> segmentReaders = new HashMap<String,Integer>();

    if (oldReaders != null) {
      // create a Map SegmentName->SegmentReader
      for (int i = 0; i < oldReaders.length; i++) {
        segmentReaders.put(oldReaders[i].getSegmentName(), Integer.valueOf(i));
      }
    }
    
    SegmentReader[] newReaders = new SegmentReader[infos.size()];
    
    // remember which readers are shared between the old and the re-opened
    // DirectoryReader - we have to incRef those readers
    boolean[] readerShared = new boolean[infos.size()];
    
    for (int i = infos.size() - 1; i>=0; i--) {
      // find SegmentReader for this segment
      Integer oldReaderIndex = segmentReaders.get(infos.info(i).name);
      if (oldReaderIndex == null) {
        // this is a new segment, no old SegmentReader can be reused
        newReaders[i] = null;
      } else {
        // there is an old reader for this segment - we'll try to reopen it
        newReaders[i] = oldReaders[oldReaderIndex.intValue()];
      }

      boolean success = false;
      try {
        SegmentReader newReader;
        if (newReaders[i] == null || infos.info(i).getUseCompoundFile() != newReaders[i].getSegmentInfo().getUseCompoundFile()) {

          // We should never see a totally new segment during cloning
          assert !doClone;

          // this is a new reader; in case we hit an exception we can close it safely
          newReader = SegmentReader.get(readOnly, infos.info(i), termInfosIndexDivisor);
        } else {
          newReader = newReaders[i].reopenSegment(infos.info(i), doClone, readOnly);
        }
        if (newReader == newReaders[i]) {
          // this reader will be shared between the old and the new one,
          // so we must incRef it
          readerShared[i] = true;
          newReader.incRef();
        } else {
          readerShared[i] = false;
          newReaders[i] = newReader;
        }
        success = true;
      } finally {
        if (!success) {
          for (i++; i < infos.size(); i++) {
            if (newReaders[i] != null) {
              try {
                if (!readerShared[i]) {
                  // this is a new subReader that is not used by the old one,
                  // we can close it
                  newReaders[i].close();
                } else {
                  // this subReader is also used by the old reader, so instead
                  // closing we must decRef it
                  newReaders[i].decRef();
                }
              } catch (IOException ignore) {
                // keep going - we want to clean up as much as possible
              }
            }
          }
        }
      }
    }    
    
    // initialize the readers to calculate maxDoc before we try to reuse the old normsCache
    initialize(newReaders);
    
    // try to copy unchanged norms from the old normsCache to the new one
    if (oldNormsCache != null) {
      for (Map.Entry<String,byte[]> entry: oldNormsCache.entrySet()) {
        String field = entry.getKey();
        if (!hasNorms(field)) {
          continue;
        }

        byte[] oldBytes = entry.getValue();

        byte[] bytes = new byte[maxDoc()];

        for (int i = 0; i < subReaders.length; i++) {
          Integer oldReaderIndex = segmentReaders.get(subReaders[i].getSegmentName());

          // this SegmentReader was not re-opened, we can copy all of its norms 
          if (oldReaderIndex != null &&
               (oldReaders[oldReaderIndex.intValue()] == subReaders[i] 
                 || oldReaders[oldReaderIndex.intValue()].norms.get(field) == subReaders[i].norms.get(field))) {
            // we don't have to synchronize here: either this constructor is called from a SegmentReader,
            // in which case no old norms cache is present, or it is called from MultiReader.reopen(),
            // which is synchronized
            System.arraycopy(oldBytes, oldStarts[oldReaderIndex.intValue()], bytes, starts[i], starts[i+1] - starts[i]);
          } else {
            subReaders[i].norms(field, bytes, starts[i]);
          }
        }

        normsCache.put(field, bytes);      // update cache
      }
    }
  }

  /** {@inheritDoc} */
  @Override
  public String toString() {
    final StringBuilder buffer = new StringBuilder();
    if (hasChanges) {
      buffer.append("*");
    }
    buffer.append(getClass().getSimpleName());
    buffer.append('(');
    final String segmentsFile = segmentInfos.getCurrentSegmentFileName();
    if (segmentsFile != null) {
      buffer.append(segmentsFile);
    }
    if (writer != null) {
      buffer.append(":nrt");
    }
    for(int i=0;i<subReaders.length;i++) {
      buffer.append(' ');
      buffer.append(subReaders[i]);
    }
    buffer.append(')');
    return buffer.toString();
  }

  private void initialize(SegmentReader[] subReaders) throws IOException {
    this.subReaders = subReaders;
    starts = new int[subReaders.length + 1];    // build starts array

    final List<Fields> subFields = new ArrayList<Fields>();
    final List<ReaderUtil.Slice> fieldSlices = new ArrayList<ReaderUtil.Slice>();

    for (int i = 0; i < subReaders.length; i++) {
      starts[i] = maxDoc;
      maxDoc += subReaders[i].maxDoc();      // compute maxDocs

      if (subReaders[i].hasDeletions()) {
        hasDeletions = true;
      }

      final ReaderUtil.Slice slice = new ReaderUtil.Slice(starts[i], subReaders[i].maxDoc(), i);
      subReaderToSlice.put(subReaders[i], slice);

      final Fields f = subReaders[i].fields();
      if (f != null) {
        subFields.add(f);
        fieldSlices.add(slice);
      }
    }
    starts[subReaders.length] = maxDoc;

    if (!readOnly) {
      maxIndexVersion = SegmentInfos.readCurrentVersion(directory, codecs);
    }
  }

  @Override
  public Bits getDeletedDocs() {
    throw new UnsupportedOperationException("please use MultiFields.getDeletedDocs, or wrap your IndexReader with SlowMultiReaderWrapper, if you really need a top level Bits deletedDocs");
  }

  @Override
  public final synchronized Object clone() {
    try {
      return clone(readOnly); // Preserve current readOnly
    } catch (Exception ex) {
      throw new RuntimeException(ex);
    }
  }

  @Override
  public final synchronized IndexReader clone(boolean openReadOnly) throws CorruptIndexException, IOException {
    DirectoryReader newReader = doReopen((SegmentInfos) segmentInfos.clone(), true, openReadOnly);

    if (this != newReader) {
      newReader.deletionPolicy = deletionPolicy;
    }
    newReader.writer = writer;
    // If we're cloning a non-readOnly reader, move the
    // writeLock (if there is one) to the new reader:
    if (!openReadOnly && writeLock != null) {
      // In near real-time search, reader is always readonly
      assert writer == null;
      newReader.writeLock = writeLock;
      newReader.hasChanges = hasChanges;
      newReader.hasDeletions = hasDeletions;
      writeLock = null;
      hasChanges = false;
    }

    return newReader;
  }

  @Override
  public final IndexReader reopen() throws CorruptIndexException, IOException {
    // Preserve current readOnly
    return doReopen(readOnly, null);
  }

  @Override
  public final IndexReader reopen(boolean openReadOnly) throws CorruptIndexException, IOException {
    return doReopen(openReadOnly, null);
  }

  @Override
  public final IndexReader reopen(final IndexCommit commit) throws CorruptIndexException, IOException {
    return doReopen(true, commit);
  }

  private final IndexReader doReopenFromWriter(boolean openReadOnly, IndexCommit commit) throws CorruptIndexException, IOException {
    assert readOnly;

    if (!openReadOnly) {
      throw new IllegalArgumentException("a reader obtained from IndexWriter.getReader() can only be reopened with openReadOnly=true (got false)");
    }

    if (commit != null) {
      throw new IllegalArgumentException("a reader obtained from IndexWriter.getReader() cannot currently accept a commit");
    }

    // TODO: right now we *always* make a new reader; in
    // the future we could have write make some effort to
    // detect that no changes have occurred
    return writer.getReader();
  }

  private IndexReader doReopen(final boolean openReadOnly, IndexCommit commit) throws CorruptIndexException, IOException {
    ensureOpen();

    assert commit == null || openReadOnly;

    // If we were obtained by writer.getReader(), re-ask the
    // writer to get a new reader.
    if (writer != null) {
      return doReopenFromWriter(openReadOnly, commit);
    } else {
      return doReopenNoWriter(openReadOnly, commit);
    }
  }

  private synchronized IndexReader doReopenNoWriter(final boolean openReadOnly, IndexCommit commit) throws CorruptIndexException, IOException {

    if (commit == null) {
      if (hasChanges) {
        // We have changes, which means we are not readOnly:
        assert readOnly == false;
        // and we hold the write lock:
        assert writeLock != null;
        // so no other writer holds the write lock, which
        // means no changes could have been done to the index:
        assert isCurrent();

        if (openReadOnly) {
          return clone(openReadOnly);
        } else {
          return this;
        }
      } else if (isCurrent()) {
        if (openReadOnly != readOnly) {
          // Just fallback to clone
          return clone(openReadOnly);
        } else {
          return this;
        }
      }
    } else {
      if (directory != commit.getDirectory())
        throw new IOException("the specified commit does not match the specified Directory");
      if (segmentInfos != null && commit.getSegmentsFileName().equals(segmentInfos.getCurrentSegmentFileName())) {
        if (readOnly != openReadOnly) {
          // Just fallback to clone
          return clone(openReadOnly);
        } else {
          return this;
        }
      }
    }

    return (IndexReader) new SegmentInfos.FindSegmentsFile(directory) {
      @Override
      protected Object doBody(String segmentFileName) throws CorruptIndexException, IOException {
        final SegmentInfos infos = new SegmentInfos(codecs);
        infos.read(directory, segmentFileName, codecs);
        return doReopen(infos, false, openReadOnly);
      }
    }.run(commit);
  }

  private synchronized DirectoryReader doReopen(SegmentInfos infos, boolean doClone, boolean openReadOnly) throws CorruptIndexException, IOException {
    DirectoryReader reader;
    reader = new DirectoryReader(directory, infos, subReaders, starts, normsCache, openReadOnly, doClone, termInfosIndexDivisor, codecs);
    return reader;
  }

  /** Version number when this IndexReader was opened. */
  @Override
  public long getVersion() {
    ensureOpen();
    return segmentInfos.getVersion();
  }

  @Override
  public TermFreqVector[] getTermFreqVectors(int n) throws IOException {
    ensureOpen();
    int i = readerIndex(n);        // find segment num
    return subReaders[i].getTermFreqVectors(n - starts[i]); // dispatch to segment
  }

  @Override
  public TermFreqVector getTermFreqVector(int n, String field)
      throws IOException {
    ensureOpen();
    int i = readerIndex(n);        // find segment num
    return subReaders[i].getTermFreqVector(n - starts[i], field);
  }


  @Override
  public void getTermFreqVector(int docNumber, String field, TermVectorMapper mapper) throws IOException {
    ensureOpen();
    int i = readerIndex(docNumber);        // find segment num
    subReaders[i].getTermFreqVector(docNumber - starts[i], field, mapper);
  }

  @Override
  public void getTermFreqVector(int docNumber, TermVectorMapper mapper) throws IOException {
    ensureOpen();
    int i = readerIndex(docNumber);        // find segment num
    subReaders[i].getTermFreqVector(docNumber - starts[i], mapper);
  }

  /**
   * Checks is the index is optimized (if it has a single segment and no deletions)
   * @return <code>true</code> if the index is optimized; <code>false</code> otherwise
   */
  @Override
  public boolean isOptimized() {
    ensureOpen();
    return segmentInfos.size() == 1 && !hasDeletions();
  }

  @Override
  public int numDocs() {
    // Don't call ensureOpen() here (it could affect performance)

    // NOTE: multiple threads may wind up init'ing
    // numDocs... but that's harmless
    if (numDocs == -1) {        // check cache
      int n = 0;                // cache miss--recompute
      for (int i = 0; i < subReaders.length; i++)
        n += subReaders[i].numDocs();      // sum from readers
      numDocs = n;
    }
    return numDocs;
  }

  @Override
  public int maxDoc() {
    // Don't call ensureOpen() here (it could affect performance)
    return maxDoc;
  }

  // inherit javadoc
  @Override
  public Document document(int n, FieldSelector fieldSelector) throws CorruptIndexException, IOException {
    ensureOpen();
    int i = readerIndex(n);                          // find segment num
    return subReaders[i].document(n - starts[i], fieldSelector);    // dispatch to segment reader
  }

  @Override
  public boolean hasDeletions() {
    // Don't call ensureOpen() here (it could affect performance)
    return hasDeletions;
  }

  @Override
  protected void doDelete(int n) throws CorruptIndexException, IOException {
    numDocs = -1;                             // invalidate cache
    int i = readerIndex(n);                   // find segment num
    subReaders[i].deleteDocument(n - starts[i]);      // dispatch to segment reader
    hasDeletions = true;
  }

  @Override
  protected void doUndeleteAll() throws CorruptIndexException, IOException {
    for (int i = 0; i < subReaders.length; i++)
      subReaders[i].undeleteAll();

    hasDeletions = false;
    numDocs = -1;                                 // invalidate cache
  }

  private int readerIndex(int n) {    // find reader for doc n:
    return readerIndex(n, this.starts, this.subReaders.length);
  }
  
  final static int readerIndex(int n, int[] starts, int numSubReaders) {    // find reader for doc n:
    int lo = 0;                                      // search starts array
    int hi = numSubReaders - 1;                  // for first element less

    while (hi >= lo) {
      int mid = (lo + hi) >>> 1;
      int midValue = starts[mid];
      if (n < midValue)
        hi = mid - 1;
      else if (n > midValue)
        lo = mid + 1;
      else {                                      // found a match
        while (mid+1 < numSubReaders && starts[mid+1] == midValue) {
          mid++;                                  // scan to last match
        }
        return mid;
      }
    }
    return hi;
  }

  @Override
  public boolean hasNorms(String field) throws IOException {
    ensureOpen();
    for (int i = 0; i < subReaders.length; i++) {
      if (subReaders[i].hasNorms(field)) return true;
    }
    return false;
  }

  @Override
  public synchronized byte[] norms(String field) throws IOException {
    ensureOpen();
    byte[] bytes = normsCache.get(field);
    if (bytes != null)
      return bytes;          // cache hit
    if (!hasNorms(field))
      return null;

    bytes = new byte[maxDoc()];
    for (int i = 0; i < subReaders.length; i++)
      subReaders[i].norms(field, bytes, starts[i]);
    normsCache.put(field, bytes);      // update cache
    return bytes;
  }

  @Override
  public synchronized void norms(String field, byte[] result, int offset)
    throws IOException {
    ensureOpen();
    byte[] bytes = normsCache.get(field);
    if (bytes==null && !hasNorms(field)) {
      Arrays.fill(result, offset, result.length, Similarity.getDefault().encodeNormValue(1.0f));
    } else if (bytes != null) {                           // cache hit
      System.arraycopy(bytes, 0, result, offset, maxDoc());
    } else {
      for (int i = 0; i < subReaders.length; i++) {      // read from segments
        subReaders[i].norms(field, result, offset + starts[i]);
      }
    }
  }

  @Override
  protected void doSetNorm(int n, String field, byte value)
    throws CorruptIndexException, IOException {
    synchronized (normsCache) {
      normsCache.remove(field);                         // clear cache      
    }
    int i = readerIndex(n);                           // find segment num
    subReaders[i].setNorm(n-starts[i], field, value); // dispatch
  }

  @Override
  public int docFreq(Term t) throws IOException {
    ensureOpen();
    int total = 0;          // sum freqs in segments
    for (int i = 0; i < subReaders.length; i++)
      total += subReaders[i].docFreq(t);
    return total;
  }

  @Override
  public int docFreq(String field, BytesRef term) throws IOException {
    ensureOpen();
    int total = 0;          // sum freqs in segments
    for (int i = 0; i < subReaders.length; i++) {
      total += subReaders[i].docFreq(field, term);
    }
    return total;
  }

  @Override
  public Fields fields() throws IOException {
<<<<<<< HEAD
    throw new UnsupportedOperationException("please use MultiFields.getFields if you really need a top level Fields (NOTE that it's usually better to work per segment instead)");
=======
    throw new UnsupportedOperationException("please use MultiFields.getFields, or wrap your IndexReader with SlowMultiReaderWrapper, if you really need a top level Fields");
>>>>>>> 2ede77ba
  }

  /**
   * Tries to acquire the WriteLock on this directory. this method is only valid if this IndexReader is directory
   * owner.
   *
   * @throws StaleReaderException  if the index has changed since this reader was opened
   * @throws CorruptIndexException if the index is corrupt
   * @throws org.apache.lucene.store.LockObtainFailedException
   *                               if another writer has this index open (<code>write.lock</code> could not be
   *                               obtained)
   * @throws IOException           if there is a low-level IO error
   */
  @Override
  protected void acquireWriteLock() throws StaleReaderException, CorruptIndexException, LockObtainFailedException, IOException {

    if (readOnly) {
      // NOTE: we should not reach this code w/ the core
      // IndexReader classes; however, an external subclass
      // of IndexReader could reach this.
      throw new UnsupportedOperationException("This IndexReader cannot make any changes to the index (it was opened with readOnly = true)");
    }

    if (segmentInfos != null) {
      ensureOpen();
      if (stale)
        throw new StaleReaderException("IndexReader out of date and no longer valid for delete, undelete, or setNorm operations");

      if (writeLock == null) {
        Lock writeLock = directory.makeLock(IndexWriter.WRITE_LOCK_NAME);
        if (!writeLock.obtain(IndexWriterConfig.WRITE_LOCK_TIMEOUT)) // obtain write lock
          throw new LockObtainFailedException("Index locked for write: " + writeLock);
        this.writeLock = writeLock;

        // we have to check whether index has changed since this reader was opened.
        // if so, this reader is no longer valid for deletion
        if (SegmentInfos.readCurrentVersion(directory, codecs) > maxIndexVersion) {
          stale = true;
          this.writeLock.release();
          this.writeLock = null;
          throw new StaleReaderException("IndexReader out of date and no longer valid for delete, undelete, or setNorm operations");
        }
      }
    }
  }

  /**
   * Commit changes resulting from delete, undeleteAll, or setNorm operations
   * <p/>
   * If an exception is hit, then either no changes or all changes will have been committed to the index (transactional
   * semantics).
   *
   * @throws IOException if there is a low-level IO error
   */
  @Override
  protected void doCommit(Map<String,String> commitUserData) throws IOException {
    // poll subreaders for changes
    for (int i = 0; !hasChanges && i < subReaders.length; i++) {
      hasChanges |= subReaders[i].hasChanges;
    }
    
    if (hasChanges) {
      segmentInfos.setUserData(commitUserData);
      // Default deleter (for backwards compatibility) is
      // KeepOnlyLastCommitDeleter:
      IndexFileDeleter deleter = new IndexFileDeleter(directory,
                                                      deletionPolicy == null ? new KeepOnlyLastCommitDeletionPolicy() : deletionPolicy,
<<<<<<< HEAD
                                                      segmentInfos, null, null, codecs);
      segmentInfos.updateGeneration(deleter.getLastSegmentInfos());
=======
                                                      segmentInfos, null, codecs);
      segmentInfos.updateGeneration(deleter.getLastSegmentInfos());
      segmentInfos.changed();
>>>>>>> 2ede77ba

      // Checkpoint the state we are about to change, in
      // case we have to roll back:
      startCommit();

      boolean success = false;
      try {
        for (int i = 0; i < subReaders.length; i++)
          subReaders[i].commit();

        // Sync all files we just wrote
        directory.sync(segmentInfos.files(directory, false));
        segmentInfos.commit(directory);
        success = true;
      } finally {

        if (!success) {

          // Rollback changes that were made to
          // SegmentInfos but failed to get [fully]
          // committed.  This way this reader instance
          // remains consistent (matched to what's
          // actually in the index):
          rollbackCommit();

          // Recompute deletable files & remove them (so
          // partially written .del files, etc, are
          // removed):
          deleter.refresh();
        }
      }

      // Have the deleter remove any now unreferenced
      // files due to this commit:
      deleter.checkpoint(segmentInfos, true);
      deleter.close();

      maxIndexVersion = segmentInfos.getVersion();

      if (writeLock != null) {
        writeLock.release();  // release write lock
        writeLock = null;
      }
    }
    hasChanges = false;
  }

  void startCommit() {
    rollbackHasChanges = hasChanges;
    for (int i = 0; i < subReaders.length; i++) {
      subReaders[i].startCommit();
    }
  }

  void rollbackCommit() {
    hasChanges = rollbackHasChanges;
    for (int i = 0; i < subReaders.length; i++) {
      subReaders[i].rollbackCommit();
    }
  }

  @Override
  public long getUniqueTermCount() throws IOException {
    throw new UnsupportedOperationException("");
  }

  @Override
  public Map<String,String> getCommitUserData() {
    ensureOpen();
    return segmentInfos.getUserData();
  }

  /**
   * Check whether this IndexReader is still using the current (i.e., most recently committed) version of the index.  If
   * a writer has committed any changes to the index since this reader was opened, this will return <code>false</code>,
   * in which case you must open a new IndexReader in order
   * to see the changes.  Use {@link IndexWriter#commit} to
   * commit changes to the index.
   *
   * @throws CorruptIndexException if the index is corrupt
   * @throws IOException           if there is a low-level IO error
   */
  @Override
  public boolean isCurrent() throws CorruptIndexException, IOException {
    ensureOpen();
    if (writer == null || writer.isClosed()) {
      // we loaded SegmentInfos from the directory
      return SegmentInfos.readCurrentVersion(directory, codecs) == segmentInfos.getVersion();
    } else {
      return writer.nrtIsCurrent(segmentInfos);
    }
  }

  @Override
  protected synchronized void doClose() throws IOException {
    IOException ioe = null;
    normsCache = null;
    for (int i = 0; i < subReaders.length; i++) {
      // try to close each reader, even if an exception is thrown
      try {
        subReaders[i].decRef();
      } catch (IOException e) {
        if (ioe == null) ioe = e;
      }
    }

    // NOTE: only needed in case someone had asked for
    // FieldCache for top-level reader (which is generally
    // not a good idea):
    FieldCache.DEFAULT.purge(this);

    if (writer != null) {
      // Since we just closed, writer may now be able to
      // delete unused files:
      writer.deleteUnusedFiles();
    }

    // throw the first exception
    if (ioe != null) throw ioe;
  }

  @Override
  public Collection<String> getFieldNames (IndexReader.FieldOption fieldNames) {
    ensureOpen();
    return getFieldNames(fieldNames, this.subReaders);
  }
  
  static Collection<String> getFieldNames (IndexReader.FieldOption fieldNames, IndexReader[] subReaders) {
    // maintain a unique set of field names
    Set<String> fieldSet = new HashSet<String>();
    for (IndexReader reader : subReaders) {
      Collection<String> names = reader.getFieldNames(fieldNames);
      fieldSet.addAll(names);
    }
    return fieldSet;
  } 
  
  @Override
  public IndexReader[] getSequentialSubReaders() {
    return subReaders;
  }

  @Override
  public int getSubReaderDocBase(IndexReader subReader) {
    return subReaderToSlice.get(subReader).start;
  }

  /** Returns the directory this index resides in. */
  @Override
  public Directory directory() {
    // Don't ensureOpen here -- in certain cases, when a
    // cloned/reopened reader needs to commit, it may call
    // this method on the closed original reader
    return directory;
  }

  @Override
  public int getTermInfosIndexDivisor() {
    return termInfosIndexDivisor;
  }

  /**
   * Expert: return the IndexCommit that this reader has opened.
   * <p/>
   * @lucene.experimental
   */
  @Override
  public IndexCommit getIndexCommit() throws IOException {
    return new ReaderCommit(segmentInfos, directory);
  }

  /** @see org.apache.lucene.index.IndexReader#listCommits */
  public static List<IndexCommit> listCommits(Directory dir) throws IOException {
    return listCommits(dir, CodecProvider.getDefault());
  }

  /** @see org.apache.lucene.index.IndexReader#listCommits */
  public static List<IndexCommit> listCommits(Directory dir, CodecProvider codecs) throws IOException {
    final String[] files = dir.listAll();

    List<IndexCommit> commits = new ArrayList<IndexCommit>();

    SegmentInfos latest = new SegmentInfos(codecs);
    latest.read(dir, codecs);
    final long currentGen = latest.getGeneration();

    commits.add(new ReaderCommit(latest, dir));

    for(int i=0;i<files.length;i++) {

      final String fileName = files[i];

      if (fileName.startsWith(IndexFileNames.SEGMENTS) &&
          !fileName.equals(IndexFileNames.SEGMENTS_GEN) &&
          SegmentInfos.generationFromSegmentsFileName(fileName) < currentGen) {

        SegmentInfos sis = new SegmentInfos(codecs);
        try {
          // IOException allowed to throw there, in case
          // segments_N is corrupt
          sis.read(dir, fileName, codecs);
        } catch (FileNotFoundException fnfe) {
          // LUCENE-948: on NFS (and maybe others), if
          // you have writers switching back and forth
          // between machines, it's very likely that the
          // dir listing will be stale and will claim a
          // file segments_X exists when in fact it
          // doesn't.  So, we catch this and handle it
          // as if the file does not exist
          sis = null;
        }

        if (sis != null)
          commits.add(new ReaderCommit(sis, dir));
      }
    }

    // Ensure that the commit points are sorted in ascending order.
    Collections.sort(commits);

    return commits;
  }

  private static final class ReaderCommit extends IndexCommit {
    private String segmentsFileName;
    Collection<String> files;
    Directory dir;
    long generation;
    long version;
    final boolean isOptimized;
    final Map<String,String> userData;

    ReaderCommit(SegmentInfos infos, Directory dir) throws IOException {
      segmentsFileName = infos.getCurrentSegmentFileName();
      this.dir = dir;
      userData = infos.getUserData();
      files = Collections.unmodifiableCollection(infos.files(dir, true));
      version = infos.getVersion();
      generation = infos.getGeneration();
      isOptimized = infos.size() == 1 && !infos.info(0).hasDeletions();
    }

    @Override
    public String toString() {
      return "DirectoryReader.ReaderCommit(" + segmentsFileName + ")";
    }

    @Override
    public boolean isOptimized() {
      return isOptimized;
    }

    @Override
    public String getSegmentsFileName() {
      return segmentsFileName;
    }

    @Override
    public Collection<String> getFileNames() {
      return files;
    }

    @Override
    public Directory getDirectory() {
      return dir;
    }

    @Override
    public long getVersion() {
      return version;
    }

    @Override
    public long getGeneration() {
      return generation;
    }

    @Override
    public boolean isDeleted() {
      return false;
    }

    @Override
    public Map<String,String> getUserData() {
      return userData;
    }

    @Override
    public void delete() {
      throw new UnsupportedOperationException("This IndexCommit does not support deletions");
    }
  }
}<|MERGE_RESOLUTION|>--- conflicted
+++ resolved
@@ -697,11 +697,7 @@
 
   @Override
   public Fields fields() throws IOException {
-<<<<<<< HEAD
-    throw new UnsupportedOperationException("please use MultiFields.getFields if you really need a top level Fields (NOTE that it's usually better to work per segment instead)");
-=======
     throw new UnsupportedOperationException("please use MultiFields.getFields, or wrap your IndexReader with SlowMultiReaderWrapper, if you really need a top level Fields");
->>>>>>> 2ede77ba
   }
 
   /**
@@ -769,14 +765,9 @@
       // KeepOnlyLastCommitDeleter:
       IndexFileDeleter deleter = new IndexFileDeleter(directory,
                                                       deletionPolicy == null ? new KeepOnlyLastCommitDeletionPolicy() : deletionPolicy,
-<<<<<<< HEAD
-                                                      segmentInfos, null, null, codecs);
-      segmentInfos.updateGeneration(deleter.getLastSegmentInfos());
-=======
                                                       segmentInfos, null, codecs);
       segmentInfos.updateGeneration(deleter.getLastSegmentInfos());
       segmentInfos.changed();
->>>>>>> 2ede77ba
 
       // Checkpoint the state we are about to change, in
       // case we have to roll back:
