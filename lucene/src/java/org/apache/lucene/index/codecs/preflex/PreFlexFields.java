package org.apache.lucene.index.codecs.preflex;

/**
 * Licensed to the Apache Software Foundation (ASF) under one or more
 * contributor license agreements.  See the NOTICE file distributed with
 * this work for additional information regarding copyright ownership.
 * The ASF licenses this file to You under the Apache License, Version 2.0
 * (the "License"); you may not use this file except in compliance with
 * the License.  You may obtain a copy of the License at
 *
 *     http://www.apache.org/licenses/LICENSE-2.0
 *
 * Unless required by applicable law or agreed to in writing, software
 * distributed under the License is distributed on an "AS IS" BASIS,
 * WITHOUT WARRANTIES OR CONDITIONS OF ANY KIND, either express or implied.
 * See the License for the specific language governing permissions and
 * limitations under the License.
 */

import java.io.IOException;
import java.util.Collection;
import java.util.Iterator;
import java.util.TreeMap;
import java.util.HashMap;
import java.util.Map;
import java.util.Comparator;

import org.apache.lucene.index.DocsEnum;
import org.apache.lucene.index.DocsAndPositionsEnum;
import org.apache.lucene.index.FieldInfo;
import org.apache.lucene.index.FieldInfos;
import org.apache.lucene.index.FieldsEnum;
import org.apache.lucene.index.IndexFileNames;
import org.apache.lucene.index.SegmentInfo;
import org.apache.lucene.index.Term;
import org.apache.lucene.index.Terms;
import org.apache.lucene.index.TermsEnum;
import org.apache.lucene.index.CompoundFileReader;
import org.apache.lucene.index.codecs.FieldsProducer;
import org.apache.lucene.store.Directory;
import org.apache.lucene.store.IndexInput;
import org.apache.lucene.util.Bits;
import org.apache.lucene.util.BytesRef;
import org.apache.lucene.util.UnicodeUtil;

/** Exposes flex API on a pre-flex index, as a codec. 
 * @lucene.experimental
 * @deprecated (4.0)
 */
@Deprecated
public class PreFlexFields extends FieldsProducer {
  
  private static final boolean DEBUG_SURROGATES = false;

  public TermInfosReader tis;
  public final TermInfosReader tisNoIndex;

  public final IndexInput freqStream;
  public final IndexInput proxStream;
  final private FieldInfos fieldInfos;
  private final SegmentInfo si;
  final TreeMap<String,FieldInfo> fields = new TreeMap<String,FieldInfo>();
  final Map<String,Terms> preTerms = new HashMap<String,Terms>();
  private final Directory dir;
  private final int readBufferSize;
  private Directory cfsReader;

  public PreFlexFields(Directory dir, FieldInfos fieldInfos, SegmentInfo info, int readBufferSize, int indexDivisor)
    throws IOException {

    si = info;

    // NOTE: we must always load terms index, even for
    // "sequential" scan during merging, because what is
    // sequential to merger may not be to TermInfosReader
    // since we do the surrogates dance:
    if (indexDivisor < 0) {
      indexDivisor = -indexDivisor;
    }
<<<<<<< HEAD

    TermInfosReader r = new TermInfosReader(dir, info.name, fieldInfos, readBufferSize, indexDivisor);    
    if (indexDivisor == -1) {
      tisNoIndex = r;
    } else {
      tisNoIndex = null;
      tis = r;
    }
    this.readBufferSize = readBufferSize;
    this.fieldInfos = fieldInfos;

    // make sure that all index files have been read or are kept open
    // so that if an index update removes them we'll still have them
    freqStream = dir.openInput(info.name + ".frq", readBufferSize);
    boolean anyProx = false;
    final int numFields = fieldInfos.size();
    for(int i=0;i<numFields;i++) {
      final FieldInfo fieldInfo = fieldInfos.fieldInfo(i);
      if (fieldInfo.isIndexed) {
        fields.put(fieldInfo.name, fieldInfo);
        if (!fieldInfo.omitTermFreqAndPositions) {
          anyProx = true;
=======
    
    boolean success = false;
    try {
      TermInfosReader r = new TermInfosReader(dir, info.name, fieldInfos, readBufferSize, indexDivisor);    
      if (indexDivisor == -1) {
        tisNoIndex = r;
      } else {
        tisNoIndex = null;
        tis = r;
      }
      this.readBufferSize = readBufferSize;
      this.fieldInfos = fieldInfos;

      // make sure that all index files have been read or are kept open
      // so that if an index update removes them we'll still have them
      freqStream = dir.openInput(info.name + ".frq", readBufferSize);
      boolean anyProx = false;
      final int numFields = fieldInfos.size();
      for(int i=0;i<numFields;i++) {
        final FieldInfo fieldInfo = fieldInfos.fieldInfo(i);
        if (fieldInfo.isIndexed) {
          fields.put(fieldInfo.name, fieldInfo);
          preTerms.put(fieldInfo.name, new PreTerms(fieldInfo));
          if (!fieldInfo.omitTermFreqAndPositions) {
            anyProx = true;
          }
>>>>>>> 2ede77ba
        }
      }

      if (anyProx) {
        proxStream = dir.openInput(info.name + ".prx", readBufferSize);
      } else {
        proxStream = null;
      }
      success = true;
    } finally {
      // With lock-less commits, it's entirely possible (and
      // fine) to hit a FileNotFound exception above. In
      // this case, we want to explicitly close any subset
      // of things that were opened so that we don't have to
      // wait for a GC to do so.
      if (!success) {
        close();
      }
    }
    this.dir = dir;
  }

  // If this returns, we do the surrogates dance so that the
  // terms are sorted by unicode sort order.  This should be
  // true when segments are used for "normal" searching;
  // it's only false during testing, to create a pre-flex
  // index, using the test-only PreFlexRW.
  protected boolean sortTermsByUnicode() {
    return true;
  }

  static void files(Directory dir, SegmentInfo info, Collection<String> files) throws IOException {
    files.add(IndexFileNames.segmentFileName(info.name, "", PreFlexCodec.TERMS_EXTENSION));
    files.add(IndexFileNames.segmentFileName(info.name, "", PreFlexCodec.TERMS_INDEX_EXTENSION));
    files.add(IndexFileNames.segmentFileName(info.name, "", PreFlexCodec.FREQ_EXTENSION));
    if (info.getHasProx()) {
      // LUCENE-1739: for certain versions of 2.9-dev,
      // hasProx would be incorrectly computed during
      // indexing as true, and then stored into the segments
      // file, when it should have been false.  So we do the
      // extra check, here:
      final String prx = IndexFileNames.segmentFileName(info.name, "", PreFlexCodec.PROX_EXTENSION);
      if (dir.fileExists(prx)) {
        files.add(prx);
      }
    }
  }

  @Override
  public FieldsEnum iterator() throws IOException {
    return new PreFlexFieldsEnum();
  }

  @Override
  public Terms terms(String field) {
    return preTerms.get(field);
  }

  synchronized private TermInfosReader getTermsDict() {
    if (tis != null) {
      return tis;
    } else {
      return tisNoIndex;
    }
  }

  @Override
  synchronized public void loadTermsIndex(int indexDivisor) throws IOException {
    if (tis == null) {
      Directory dir0;
      if (si.getUseCompoundFile()) {
        // In some cases, we were originally opened when CFS
        // was not used, but then we are asked to open the
        // terms reader with index, the segment has switched
        // to CFS

        if (!(dir instanceof CompoundFileReader)) {
          dir0 = cfsReader = new CompoundFileReader(dir, IndexFileNames.segmentFileName(si.name, "", IndexFileNames.COMPOUND_FILE_EXTENSION), readBufferSize);
        } else {
          dir0 = dir;
        }
        dir0 = cfsReader;
      } else {
        dir0 = dir;
      }

      tis = new TermInfosReader(dir0, si.name, fieldInfos, readBufferSize, indexDivisor);
    }
  }

  @Override
  public void close() throws IOException {
    if (tis != null) {
      tis.close();
    }
    if (tisNoIndex != null) {
      tisNoIndex.close();
    }
    if (cfsReader != null) {
      cfsReader.close();
    }
    if (freqStream != null) {
      freqStream.close();
    }
    if (proxStream != null) {
      proxStream.close();
    }
  }

  private class PreFlexFieldsEnum extends FieldsEnum {
    final Iterator<FieldInfo> it;
    private final PreTermsEnum termsEnum;
    FieldInfo current;

    public PreFlexFieldsEnum() throws IOException {
      it = fields.values().iterator();
      termsEnum = new PreTermsEnum();
    }

    @Override
    public String next() {
      if (it.hasNext()) {
        current = it.next();
        return current.name;
      } else {
        return null;
      }
    }

    @Override
    public TermsEnum terms() throws IOException {
      termsEnum.reset(current);
      return termsEnum;
    }
  }
  
  private class PreTerms extends Terms {
    final FieldInfo fieldInfo;
    PreTerms(FieldInfo fieldInfo) {
      this.fieldInfo = fieldInfo;
    }

    @Override
    public TermsEnum iterator() throws IOException {    
      PreTermsEnum termsEnum = new PreTermsEnum();
      termsEnum.reset(fieldInfo);
      return termsEnum;
    }

    @Override
    public Comparator<BytesRef> getComparator() {
      // Pre-flex indexes always sorted in UTF16 order, but
      // we remap on-the-fly to unicode order
      if (sortTermsByUnicode()) {
        return BytesRef.getUTF8SortedAsUnicodeComparator();
      } else {
        return BytesRef.getUTF8SortedAsUTF16Comparator();
      }
    }
  }

  private class PreTermsEnum extends TermsEnum {
    private SegmentTermEnum termEnum;
    private FieldInfo fieldInfo;
    private boolean skipNext;
    private BytesRef current;

    private SegmentTermEnum seekTermEnum;
    private Term protoTerm;
    
    private static final byte UTF8_NON_BMP_LEAD = (byte) 0xf0;
    private static final byte UTF8_HIGH_BMP_LEAD = (byte) 0xee;

    // Returns true if the unicode char is "after" the
    // surrogates in UTF16, ie >= U+E000 and <= U+FFFF:
    private final boolean isHighBMPChar(byte[] b, int idx) {
      return (b[idx] & UTF8_HIGH_BMP_LEAD) == UTF8_HIGH_BMP_LEAD;
    }

    // Returns true if the unicode char in the UTF8 byte
    // sequence starting at idx encodes a char outside of
    // BMP (ie what would be a surrogate pair in UTF16):
    private final boolean isNonBMPChar(byte[] b, int idx) {
      return (b[idx] & UTF8_NON_BMP_LEAD) == UTF8_NON_BMP_LEAD;
    }

    private final byte[] scratch = new byte[4];
    private final BytesRef prevTerm = new BytesRef();
    private final BytesRef scratchTerm = new BytesRef();
    private int newSuffixStart;

    // Swap in S, in place of E:
    private boolean seekToNonBMP(SegmentTermEnum te, BytesRef term, int pos) throws IOException {
      final int savLength = term.length;

      assert term.offset == 0;

      // The 3 bytes starting at downTo make up 1
      // unicode character:
      assert isHighBMPChar(term.bytes, pos);

      // NOTE: we cannot make this assert, because
      // AutomatonQuery legitimately sends us malformed UTF8
      // (eg the UTF8 bytes with just 0xee)
      // assert term.length >= pos + 3: "term.length=" + term.length + " pos+3=" + (pos+3) + " byte=" + Integer.toHexString(term.bytes[pos]) + " term=" + term.toString();

      // Save the bytes && length, since we need to
      // restore this if seek "back" finds no matching
      // terms
      if (term.bytes.length < 4+pos) {
        term.grow(4+pos);
      }

      scratch[0] = term.bytes[pos];
      scratch[1] = term.bytes[pos+1];
      scratch[2] = term.bytes[pos+2];

      term.bytes[pos] = (byte) 0xf0;
      term.bytes[pos+1] = (byte) 0x90;
      term.bytes[pos+2] = (byte) 0x80;
      term.bytes[pos+3] = (byte) 0x80;
      term.length = 4+pos;

      if (DEBUG_SURROGATES) {
        System.out.println("      try seek term=" + UnicodeUtil.toHexString(term.utf8ToString()));
      }

      // Seek "back":
<<<<<<< HEAD
      getTermsDict().seekEnum(te, protoTerm.createTerm(term));
=======
      getTermsDict().seekEnum(te, protoTerm.createTerm(term), true);
>>>>>>> 2ede77ba

      // Test if the term we seek'd to in fact found a
      // surrogate pair at the same position as the E:
      Term t2 = te.term();

      // Cannot be null (or move to next field) because at
      // "worst" it'd seek to the same term we are on now,
      // unless we are being called from seek
      if (t2 == null || t2.field() != fieldInfo.name) {
        return false;
      }

      if (DEBUG_SURROGATES) {
        System.out.println("      got term=" + UnicodeUtil.toHexString(t2.text()));
      }

      // Now test if prefix is identical and we found
      // a non-BMP char at the same position:
      BytesRef b2 = t2.bytes();
      assert b2.offset == 0;

      boolean matches;
      if (b2.length >= term.length && isNonBMPChar(b2.bytes, pos)) {
        matches = true;
        for(int i=0;i<pos;i++) {
          if (term.bytes[i] != b2.bytes[i]) {
            matches = false;
            break;
          }
        }              
      } else {
        matches = false;
      }

      // Restore term:
      term.length = savLength;
      term.bytes[pos] = scratch[0];
      term.bytes[pos+1] = scratch[1];
      term.bytes[pos+2] = scratch[2];

      return matches;
    }

    // Seek type 2 "continue" (back to the start of the
    // surrogates): scan the stripped suffix from the
    // prior term, backwards. If there was an E in that
    // part, then we try to seek back to S.  If that
    // seek finds a matching term, we go there.
    private boolean doContinue() throws IOException {

      if (DEBUG_SURROGATES) {
        System.out.println("  try cont");
      }

      int downTo = prevTerm.length-1;

      boolean didSeek = false;
      
      final int limit = Math.min(newSuffixStart, scratchTerm.length-1);

      while(downTo > limit) {

        if (isHighBMPChar(prevTerm.bytes, downTo)) {

          if (DEBUG_SURROGATES) {
            System.out.println("    found E pos=" + downTo + " vs len=" + prevTerm.length);
          }

          if (seekToNonBMP(seekTermEnum, prevTerm, downTo)) {
            // TODO: more efficient seek?
<<<<<<< HEAD
            getTermsDict().seekEnum(termEnum, seekTermEnum.term());
=======
            getTermsDict().seekEnum(termEnum, seekTermEnum.term(), true);
>>>>>>> 2ede77ba
            //newSuffixStart = downTo+4;
            newSuffixStart = downTo;
            scratchTerm.copy(termEnum.term().bytes());
            didSeek = true;
            if (DEBUG_SURROGATES) {
              System.out.println("      seek!");
            }
            break;
          } else {
            if (DEBUG_SURROGATES) {
              System.out.println("      no seek");
            }
          }
        }

        // Shorten prevTerm in place so that we don't redo
        // this loop if we come back here:
        if ((prevTerm.bytes[downTo] & 0xc0) == 0xc0 || (prevTerm.bytes[downTo] & 0x80) == 0) {
          prevTerm.length = downTo;
        }
        
        downTo--;
      }

      return didSeek;
    }

    // Look for seek type 3 ("pop"): if the delta from
    // prev -> current was replacing an S with an E,
    // we must now seek to beyond that E.  This seek
    // "finishes" the dance at this character
    // position.
    private boolean doPop() throws IOException {

      if (DEBUG_SURROGATES) {
        System.out.println("  try pop");
      }

      assert newSuffixStart <= prevTerm.length;
      assert newSuffixStart < scratchTerm.length || newSuffixStart == 0;

      if (prevTerm.length > newSuffixStart &&
          isNonBMPChar(prevTerm.bytes, newSuffixStart) &&
          isHighBMPChar(scratchTerm.bytes, newSuffixStart)) {

        // Seek type 2 -- put 0xFF at this position:
        scratchTerm.bytes[newSuffixStart] = (byte) 0xff;
        scratchTerm.length = newSuffixStart+1;

        if (DEBUG_SURROGATES) {
          System.out.println("    seek to term=" + UnicodeUtil.toHexString(scratchTerm.utf8ToString()) + " " + scratchTerm.toString());
        }
          
        // TODO: more efficient seek?  can we simply swap
        // the enums?
<<<<<<< HEAD
        getTermsDict().seekEnum(termEnum, protoTerm.createTerm(scratchTerm));
=======
        getTermsDict().seekEnum(termEnum, protoTerm.createTerm(scratchTerm), true);
>>>>>>> 2ede77ba

        final Term t2 = termEnum.term();

        // We could hit EOF or different field since this
        // was a seek "forward":
        if (t2 != null && t2.field() == fieldInfo.name) {

          if (DEBUG_SURROGATES) {
            System.out.println("      got term=" + UnicodeUtil.toHexString(t2.text()) + " " + t2.bytes());
          }

          final BytesRef b2 = t2.bytes();
          assert b2.offset == 0;


          // Set newSuffixStart -- we can't use
          // termEnum's since the above seek may have
          // done no scanning (eg, term was precisely
          // and index term, or, was in the term seek
          // cache):
          scratchTerm.copy(b2);
          setNewSuffixStart(prevTerm, scratchTerm);

          return true;
        } else if (newSuffixStart != 0 || scratchTerm.length != 0) {
          if (DEBUG_SURROGATES) {
            System.out.println("      got term=null (or next field)");
          }
          newSuffixStart = 0;
          scratchTerm.length = 0;
          return true;
        }
      }

      return false;
    }

    // Pre-flex indices store terms in UTF16 sort order, but
    // certain queries require Unicode codepoint order; this
    // method carefully seeks around surrogates to handle
    // this impedance mismatch

    private void surrogateDance() throws IOException {

      if (!unicodeSortOrder) {
        return;
      }

      // We are invoked after TIS.next() (by UTF16 order) to
      // possibly seek to a different "next" (by unicode
      // order) term.

      // We scan only the "delta" from the last term to the
      // current term, in UTF8 bytes.  We look at 1) the bytes
      // stripped from the prior term, and then 2) the bytes
      // appended to that prior term's prefix.
    
      // We don't care about specific UTF8 sequences, just
      // the "category" of the UTF16 character.  Category S
      // is a high/low surrogate pair (it non-BMP).
      // Category E is any BMP char > UNI_SUR_LOW_END (and <
      // U+FFFF). Category A is the rest (any unicode char
      // <= UNI_SUR_HIGH_START).

      // The core issue is that pre-flex indices sort the
      // characters as ASE, while flex must sort as AES.  So
      // when scanning, when we hit S, we must 1) seek
      // forward to E and enum the terms there, then 2) seek
      // back to S and enum all terms there, then 3) seek to
      // after E.  Three different seek points (1, 2, 3).
    
      // We can easily detect S in UTF8: if a byte has
      // prefix 11110 (0xf0), then that byte and the
      // following 3 bytes encode a single unicode codepoint
      // in S.  Similary,we can detect E: if a byte has
      // prefix 1110111 (0xee), then that byte and the
      // following 2 bytes encode a single unicode codepoint
      // in E.

      // Note that this is really a recursive process --
      // maybe the char at pos 2 needs to dance, but any
      // point in its dance, suddenly pos 4 needs to dance
      // so you must finish pos 4 before returning to pos
      // 2.  But then during pos 4's dance maybe pos 7 needs
      // to dance, etc.  However, despite being recursive,
      // we don't need to hold any state because the state
      // can always be derived by looking at prior term &
      // current term.

      // TODO: can we avoid this copy?
      if (termEnum.term() == null || termEnum.term().field() != fieldInfo.name) {
        scratchTerm.length = 0;
      } else {
        scratchTerm.copy(termEnum.term().bytes());
      }
      
      if (DEBUG_SURROGATES) {
        System.out.println("  dance");
        System.out.println("    prev=" + UnicodeUtil.toHexString(prevTerm.utf8ToString()));
        System.out.println("         " + prevTerm.toString());
        System.out.println("    term=" + UnicodeUtil.toHexString(scratchTerm.utf8ToString()));
        System.out.println("         " + scratchTerm.toString());
      }

      // This code assumes TermInfosReader/SegmentTermEnum
      // always use BytesRef.offset == 0
      assert prevTerm.offset == 0;
      assert scratchTerm.offset == 0;

      // Need to loop here because we may need to do multiple
      // pops, and possibly a continue in the end, ie:
      //
      //  cont
      //  pop, cont
      //  pop, pop, cont
      //  <nothing>
      //

      while(true) {
        if (doContinue()) {
          break;
<<<<<<< HEAD
        } else {
          if (!doPop()) {
            break;
          }
        }
      }

      if (DEBUG_SURROGATES) {
        System.out.println("  finish bmp ends");
      }

      doPushes();
    }


    // Look for seek type 1 ("push"): if the newly added
    // suffix contains any S, we must try to seek to the
    // corresponding E.  If we find a match, we go there;
    // else we keep looking for additional S's in the new
    // suffix.  This "starts" the dance, at this character
    // position:
    private void doPushes() throws IOException {

      int upTo = newSuffixStart;
      if (DEBUG_SURROGATES) {
        System.out.println("  try push newSuffixStart=" + newSuffixStart + " scratchLen=" + scratchTerm.length);
      }

      while(upTo < scratchTerm.length) {
        if (isNonBMPChar(scratchTerm.bytes, upTo) &&
            (upTo > newSuffixStart ||
             (upTo >= prevTerm.length ||
              (!isNonBMPChar(prevTerm.bytes, upTo) &&
               !isHighBMPChar(prevTerm.bytes, upTo))))) {

          // A non-BMP char (4 bytes UTF8) starts here:
          assert scratchTerm.length >= upTo + 4;
          
          final int savLength = scratchTerm.length;
          scratch[0] = scratchTerm.bytes[upTo];
          scratch[1] = scratchTerm.bytes[upTo+1];
          scratch[2] = scratchTerm.bytes[upTo+2];

          scratchTerm.bytes[upTo] = UTF8_HIGH_BMP_LEAD;
          scratchTerm.bytes[upTo+1] = (byte) 0x80;
          scratchTerm.bytes[upTo+2] = (byte) 0x80;
          scratchTerm.length = upTo+3;

          if (DEBUG_SURROGATES) {
            System.out.println("    try seek 1 pos=" + upTo + " term=" + UnicodeUtil.toHexString(scratchTerm.utf8ToString()) + " " + scratchTerm.toString() + " len=" + scratchTerm.length);
          }

          // Seek "forward":
          // TODO: more efficient seek?
          getTermsDict().seekEnum(seekTermEnum, protoTerm.createTerm(scratchTerm));

          scratchTerm.bytes[upTo] = scratch[0];
          scratchTerm.bytes[upTo+1] = scratch[1];
          scratchTerm.bytes[upTo+2] = scratch[2];
          scratchTerm.length = savLength;

          // Did we find a match?
          final Term t2 = seekTermEnum.term();
            
          if (DEBUG_SURROGATES) {
            if (t2 == null) {
              System.out.println("      hit term=null");
            } else {
              System.out.println("      hit term=" + UnicodeUtil.toHexString(t2.text()) + " " + (t2==null? null:t2.bytes()));
            }
          }

          // Since this was a seek "forward", we could hit
          // EOF or a different field:
          boolean matches;

          if (t2 != null && t2.field() == fieldInfo.name) {
            final BytesRef b2 = t2.bytes();
            assert b2.offset == 0;
            if (b2.length >= upTo+3 && isHighBMPChar(b2.bytes, upTo)) {
              matches = true;
              for(int i=0;i<upTo;i++) {
                if (scratchTerm.bytes[i] != b2.bytes[i]) {
                  matches = false;
                  break;
                }
              }              
                
            } else {
              matches = false;
            }
          } else {
            matches = false;
          }

          if (matches) {

            if (DEBUG_SURROGATES) {
              System.out.println("      matches!");
            }

            // OK seek "back"
            // TODO: more efficient seek?
            getTermsDict().seekEnum(termEnum, seekTermEnum.term());

            scratchTerm.copy(seekTermEnum.term().bytes());

            // +3 because we don't need to check the char
            // at upTo: we know it's > BMP
            upTo += 3;

            // NOTE: we keep iterating, now, since this
            // can easily "recurse".  Ie, after seeking
            // forward at a certain char position, we may
            // find another surrogate in our [new] suffix
            // and must then do another seek (recurse)
          } else {
            upTo++;
          }
        } else {
          upTo++;
        }
      }
=======
        } else {
          if (!doPop()) {
            break;
          }
        }
      }

      if (DEBUG_SURROGATES) {
        System.out.println("  finish bmp ends");
      }

      doPushes();
    }


    // Look for seek type 1 ("push"): if the newly added
    // suffix contains any S, we must try to seek to the
    // corresponding E.  If we find a match, we go there;
    // else we keep looking for additional S's in the new
    // suffix.  This "starts" the dance, at this character
    // position:
    private void doPushes() throws IOException {

      int upTo = newSuffixStart;
      if (DEBUG_SURROGATES) {
        System.out.println("  try push newSuffixStart=" + newSuffixStart + " scratchLen=" + scratchTerm.length);
      }

      while(upTo < scratchTerm.length) {
        if (isNonBMPChar(scratchTerm.bytes, upTo) &&
            (upTo > newSuffixStart ||
             (upTo >= prevTerm.length ||
              (!isNonBMPChar(prevTerm.bytes, upTo) &&
               !isHighBMPChar(prevTerm.bytes, upTo))))) {

          // A non-BMP char (4 bytes UTF8) starts here:
          assert scratchTerm.length >= upTo + 4;
          
          final int savLength = scratchTerm.length;
          scratch[0] = scratchTerm.bytes[upTo];
          scratch[1] = scratchTerm.bytes[upTo+1];
          scratch[2] = scratchTerm.bytes[upTo+2];

          scratchTerm.bytes[upTo] = UTF8_HIGH_BMP_LEAD;
          scratchTerm.bytes[upTo+1] = (byte) 0x80;
          scratchTerm.bytes[upTo+2] = (byte) 0x80;
          scratchTerm.length = upTo+3;

          if (DEBUG_SURROGATES) {
            System.out.println("    try seek 1 pos=" + upTo + " term=" + UnicodeUtil.toHexString(scratchTerm.utf8ToString()) + " " + scratchTerm.toString() + " len=" + scratchTerm.length);
          }

          // Seek "forward":
          // TODO: more efficient seek?
          getTermsDict().seekEnum(seekTermEnum, protoTerm.createTerm(scratchTerm), true);

          scratchTerm.bytes[upTo] = scratch[0];
          scratchTerm.bytes[upTo+1] = scratch[1];
          scratchTerm.bytes[upTo+2] = scratch[2];
          scratchTerm.length = savLength;

          // Did we find a match?
          final Term t2 = seekTermEnum.term();
            
          if (DEBUG_SURROGATES) {
            if (t2 == null) {
              System.out.println("      hit term=null");
            } else {
              System.out.println("      hit term=" + UnicodeUtil.toHexString(t2.text()) + " " + (t2==null? null:t2.bytes()));
            }
          }

          // Since this was a seek "forward", we could hit
          // EOF or a different field:
          boolean matches;

          if (t2 != null && t2.field() == fieldInfo.name) {
            final BytesRef b2 = t2.bytes();
            assert b2.offset == 0;
            if (b2.length >= upTo+3 && isHighBMPChar(b2.bytes, upTo)) {
              matches = true;
              for(int i=0;i<upTo;i++) {
                if (scratchTerm.bytes[i] != b2.bytes[i]) {
                  matches = false;
                  break;
                }
              }              
                
            } else {
              matches = false;
            }
          } else {
            matches = false;
          }

          if (matches) {

            if (DEBUG_SURROGATES) {
              System.out.println("      matches!");
            }

            // OK seek "back"
            // TODO: more efficient seek?
            getTermsDict().seekEnum(termEnum, seekTermEnum.term(), true);

            scratchTerm.copy(seekTermEnum.term().bytes());

            // +3 because we don't need to check the char
            // at upTo: we know it's > BMP
            upTo += 3;

            // NOTE: we keep iterating, now, since this
            // can easily "recurse".  Ie, after seeking
            // forward at a certain char position, we may
            // find another surrogate in our [new] suffix
            // and must then do another seek (recurse)
          } else {
            upTo++;
          }
        } else {
          upTo++;
        }
      }
>>>>>>> 2ede77ba
    }

    private boolean unicodeSortOrder;

    void reset(FieldInfo fieldInfo) throws IOException {
      //System.out.println("pff.reset te=" + termEnum);
      this.fieldInfo = fieldInfo;
      protoTerm = new Term(fieldInfo.name);
      if (termEnum == null) {
        termEnum = getTermsDict().terms(protoTerm);
        seekTermEnum = getTermsDict().terms(protoTerm);
        //System.out.println("  term=" + termEnum.term());
      } else {
<<<<<<< HEAD
        getTermsDict().seekEnum(termEnum, protoTerm);
=======
        getTermsDict().seekEnum(termEnum, protoTerm, true);
>>>>>>> 2ede77ba
      }
      skipNext = true;

      unicodeSortOrder = sortTermsByUnicode();

      final Term t = termEnum.term();
      if (t != null && t.field() == fieldInfo.name) {
        newSuffixStart = 0;
        prevTerm.length = 0;
        surrogateDance();
      }
    }

    @Override
    public Comparator<BytesRef> getComparator() {
      // Pre-flex indexes always sorted in UTF16 order, but
      // we remap on-the-fly to unicode order
      if (unicodeSortOrder) {
        return BytesRef.getUTF8SortedAsUnicodeComparator();
      } else {
        return BytesRef.getUTF8SortedAsUTF16Comparator();
      }
<<<<<<< HEAD
=======
    }

    @Override
    public void cacheCurrentTerm() throws IOException {
      getTermsDict().cacheCurrentTerm(termEnum);
>>>>>>> 2ede77ba
    }

    @Override
    public SeekStatus seek(long ord) throws IOException {
      throw new UnsupportedOperationException();
    }

    @Override
    public long ord() throws IOException {
      throw new UnsupportedOperationException();
    }

    @Override
    public SeekStatus seek(BytesRef term, boolean useCache) throws IOException {
      if (DEBUG_SURROGATES) {
        System.out.println("TE.seek target=" + UnicodeUtil.toHexString(term.utf8ToString()));
      }
      skipNext = false;
      final TermInfosReader tis = getTermsDict();
      final Term t0 = protoTerm.createTerm(term);

      assert termEnum != null;

<<<<<<< HEAD
      tis.seekEnum(termEnum, t0);
=======
      tis.seekEnum(termEnum, t0, useCache);
>>>>>>> 2ede77ba

      final Term t = termEnum.term();

      if (t != null && t.field() == fieldInfo.name && term.bytesEquals(t.bytes())) {
        // If we found an exact match, no need to do the
        // surrogate dance
        if (DEBUG_SURROGATES) {
          System.out.println("  seek exact match");
        }
        current = t.bytes();
        return SeekStatus.FOUND;
      } else if (t == null || t.field() != fieldInfo.name) {

        // TODO: maybe we can handle this like the next()
        // into null?  set term as prevTerm then dance?

        if (DEBUG_SURROGATES) {
          System.out.println("  seek hit EOF");
        }

        // We hit EOF; try end-case surrogate dance: if we
        // find an E, try swapping in S, backwards:
        scratchTerm.copy(term);

        assert scratchTerm.offset == 0;

        for(int i=scratchTerm.length-1;i>=0;i--) {
          if (isHighBMPChar(scratchTerm.bytes, i)) {
            if (DEBUG_SURROGATES) {
              System.out.println("    found E pos=" + i + "; try seek");
            }

            if (seekToNonBMP(seekTermEnum, scratchTerm, i)) {

              scratchTerm.copy(seekTermEnum.term().bytes());
<<<<<<< HEAD
              getTermsDict().seekEnum(termEnum, seekTermEnum.term());
=======
              getTermsDict().seekEnum(termEnum, seekTermEnum.term(), useCache);
>>>>>>> 2ede77ba

              newSuffixStart = 1+i;

              doPushes();

              // Found a match
              // TODO: faster seek?
              current = termEnum.term().bytes();
              return SeekStatus.NOT_FOUND;
            }
          }
        }
        
        if (DEBUG_SURROGATES) {
          System.out.println("  seek END");
        }

        current = null;
        return SeekStatus.END;
      } else {

        // We found a non-exact but non-null term; this one
        // is fun -- just treat it like next, by pretending
        // requested term was prev:
        prevTerm.copy(term);

        if (DEBUG_SURROGATES) {
          System.out.println("  seek hit non-exact term=" + UnicodeUtil.toHexString(t.text()));
        }

        final BytesRef br = t.bytes();
        assert br.offset == 0;

        setNewSuffixStart(term, br);

        surrogateDance();

        final Term t2 = termEnum.term();
        if (t2 == null || t2.field() != fieldInfo.name) {
          assert t2 == null || !t2.field().equals(fieldInfo.name); // make sure fields are in fact interned
          current = null;
          return SeekStatus.END;
        } else {
          current = t2.bytes();
          assert !unicodeSortOrder || term.compareTo(current) < 0 : "term=" + UnicodeUtil.toHexString(term.utf8ToString()) + " vs current=" + UnicodeUtil.toHexString(current.utf8ToString());
          return SeekStatus.NOT_FOUND;
        }
      }
    }

    private void setNewSuffixStart(BytesRef br1, BytesRef br2) {
      final int limit = Math.min(br1.length, br2.length);
      int lastStart = 0;
      for(int i=0;i<limit;i++) {
        if ((br1.bytes[br1.offset+i] & 0xc0) == 0xc0 || (br1.bytes[br1.offset+i] & 0x80) == 0) {
          lastStart = i;
        }
        if (br1.bytes[br1.offset+i] != br2.bytes[br2.offset+i]) {
          newSuffixStart = lastStart;
          if (DEBUG_SURROGATES) {
            System.out.println("    set newSuffixStart=" + newSuffixStart);
          }
          return;
        }
      }
      newSuffixStart = limit;
      if (DEBUG_SURROGATES) {
        System.out.println("    set newSuffixStart=" + newSuffixStart);
      }
    }

    @Override
    public BytesRef next() throws IOException {
      if (DEBUG_SURROGATES) {
        System.out.println("TE.next()");
      }
      if (skipNext) {
        if (DEBUG_SURROGATES) {
          System.out.println("  skipNext=true");
        }
        skipNext = false;
        if (termEnum.term() == null) {
          return null;
        } else if (termEnum.term().field() != fieldInfo.name) {
          return null;
        } else {
          return current = termEnum.term().bytes();
        }
      }

      // TODO: can we use STE's prevBuffer here?
      prevTerm.copy(termEnum.term().bytes());

      if (termEnum.next() && termEnum.term().field() == fieldInfo.name) {
        newSuffixStart = termEnum.newSuffixStart;
        if (DEBUG_SURROGATES) {
          System.out.println("  newSuffixStart=" + newSuffixStart);
        }
        surrogateDance();
        final Term t = termEnum.term();
        if (t == null || t.field() != fieldInfo.name) {
          assert t == null || !t.field().equals(fieldInfo.name); // make sure fields are in fact interned
          current = null;
        } else {
          current = t.bytes();
        }
        return current;
      } else {
        // This field is exhausted, but we have to give
        // surrogateDance a chance to seek back:
        if (DEBUG_SURROGATES) {
          System.out.println("  force cont");
        }
        //newSuffixStart = prevTerm.length;
        newSuffixStart = 0;
        surrogateDance();
        
        final Term t = termEnum.term();
        if (t == null || t.field() != fieldInfo.name) {
          assert t == null || !t.field().equals(fieldInfo.name); // make sure fields are in fact interned
          return null;
        } else {
          current = t.bytes();
          return current;
        }
      }
    }

    @Override
    public BytesRef term() {
      return current;
    }

    @Override
    public int docFreq() {
      return termEnum.docFreq();
    }

    @Override
    public DocsEnum docs(Bits skipDocs, DocsEnum reuse) throws IOException {
      PreDocsEnum docsEnum;
      if (reuse == null || !(reuse instanceof PreDocsEnum)) {
        docsEnum = new PreDocsEnum();
      } else {
        docsEnum = (PreDocsEnum) reuse;
        if (docsEnum.getFreqStream() != freqStream) {
          docsEnum = new PreDocsEnum();
        }
      }
      return docsEnum.reset(termEnum, skipDocs);
    }

    @Override
    public DocsAndPositionsEnum docsAndPositions(Bits skipDocs, DocsAndPositionsEnum reuse) throws IOException {
      PreDocsAndPositionsEnum docsPosEnum;
      if (fieldInfo.omitTermFreqAndPositions) {
        return null;
      } else if (reuse == null || !(reuse instanceof PreDocsAndPositionsEnum)) {
        docsPosEnum = new PreDocsAndPositionsEnum();
      } else {
        docsPosEnum = (PreDocsAndPositionsEnum) reuse;
        if (docsPosEnum.getFreqStream() != freqStream) {
          docsPosEnum = new PreDocsAndPositionsEnum();
        }
      }
      return docsPosEnum.reset(termEnum, skipDocs);        
    }
  }

  private final class PreDocsEnum extends DocsEnum {
    final private SegmentTermDocs docs;

    PreDocsEnum() throws IOException {
      docs = new SegmentTermDocs(freqStream, getTermsDict(), fieldInfos);
    }

    IndexInput getFreqStream() {
      return freqStream;
    }

    public PreDocsEnum reset(SegmentTermEnum termEnum, Bits skipDocs) throws IOException {
      docs.setSkipDocs(skipDocs);
      docs.seek(termEnum);
      return this;
    }

    @Override
    public int nextDoc() throws IOException {
      if (docs.next()) {
        return docs.doc();
      } else {
        return NO_MORE_DOCS;
      }
    }

    @Override
    public int advance(int target) throws IOException {
      if (docs.skipTo(target)) {
        return docs.doc();
      } else {
        return NO_MORE_DOCS;
      }
    }

    @Override
    public int freq() {
      return docs.freq();
    }

    @Override
    public int docID() {
      return docs.doc();
    }

    @Override
    public int read() throws IOException {
      if (bulkResult == null) {
        initBulkResult();
        bulkResult.docs.ints = new int[32];
        bulkResult.freqs.ints = new int[32];
      }
      return this.docs.read(bulkResult.docs.ints, bulkResult.freqs.ints);
    }
  }

  private final class PreDocsAndPositionsEnum extends DocsAndPositionsEnum {
    final private SegmentTermPositions pos;

    PreDocsAndPositionsEnum() throws IOException {
      pos = new SegmentTermPositions(freqStream, proxStream, getTermsDict(), fieldInfos);
    }

    IndexInput getFreqStream() {
      return freqStream;
    }

    public DocsAndPositionsEnum reset(SegmentTermEnum termEnum, Bits skipDocs) throws IOException {
      pos.setSkipDocs(skipDocs);
      pos.seek(termEnum);
      return this;
    }

    @Override
    public int nextDoc() throws IOException {
      if (pos.next()) {
        return pos.doc();
      } else {
        return NO_MORE_DOCS;
      }
    }

    @Override
    public int advance(int target) throws IOException {
      if (pos.skipTo(target)) {
        return pos.doc();
      } else {
        return NO_MORE_DOCS;
      }
    }

    @Override
    public int freq() {
      return pos.freq();
    }

    @Override
    public int docID() {
      return pos.doc();
    }

    @Override
    public int nextPosition() throws IOException {
      return pos.nextPosition();
    }

    @Override
    public boolean hasPayload() {
      return pos.isPayloadAvailable();
    }

    private BytesRef payload;

    @Override
    public BytesRef getPayload() throws IOException {
      final int len = pos.getPayloadLength();
      if (payload == null) {
        payload = new BytesRef();
        payload.bytes = new byte[len];
      } else {
        if (payload.bytes.length < len) {
          payload.grow(len);
        }
      }
      
      payload.bytes = pos.getPayload(payload.bytes, 0);
      payload.length = len;
      return payload;
    }
  }
}<|MERGE_RESOLUTION|>--- conflicted
+++ resolved
@@ -77,30 +77,6 @@
     if (indexDivisor < 0) {
       indexDivisor = -indexDivisor;
     }
-<<<<<<< HEAD
-
-    TermInfosReader r = new TermInfosReader(dir, info.name, fieldInfos, readBufferSize, indexDivisor);    
-    if (indexDivisor == -1) {
-      tisNoIndex = r;
-    } else {
-      tisNoIndex = null;
-      tis = r;
-    }
-    this.readBufferSize = readBufferSize;
-    this.fieldInfos = fieldInfos;
-
-    // make sure that all index files have been read or are kept open
-    // so that if an index update removes them we'll still have them
-    freqStream = dir.openInput(info.name + ".frq", readBufferSize);
-    boolean anyProx = false;
-    final int numFields = fieldInfos.size();
-    for(int i=0;i<numFields;i++) {
-      final FieldInfo fieldInfo = fieldInfos.fieldInfo(i);
-      if (fieldInfo.isIndexed) {
-        fields.put(fieldInfo.name, fieldInfo);
-        if (!fieldInfo.omitTermFreqAndPositions) {
-          anyProx = true;
-=======
     
     boolean success = false;
     try {
@@ -127,7 +103,6 @@
           if (!fieldInfo.omitTermFreqAndPositions) {
             anyProx = true;
           }
->>>>>>> 2ede77ba
         }
       }
 
@@ -356,11 +331,7 @@
       }
 
       // Seek "back":
-<<<<<<< HEAD
-      getTermsDict().seekEnum(te, protoTerm.createTerm(term));
-=======
       getTermsDict().seekEnum(te, protoTerm.createTerm(term), true);
->>>>>>> 2ede77ba
 
       // Test if the term we seek'd to in fact found a
       // surrogate pair at the same position as the E:
@@ -431,11 +402,7 @@
 
           if (seekToNonBMP(seekTermEnum, prevTerm, downTo)) {
             // TODO: more efficient seek?
-<<<<<<< HEAD
-            getTermsDict().seekEnum(termEnum, seekTermEnum.term());
-=======
             getTermsDict().seekEnum(termEnum, seekTermEnum.term(), true);
->>>>>>> 2ede77ba
             //newSuffixStart = downTo+4;
             newSuffixStart = downTo;
             scratchTerm.copy(termEnum.term().bytes());
@@ -491,11 +458,7 @@
           
         // TODO: more efficient seek?  can we simply swap
         // the enums?
-<<<<<<< HEAD
-        getTermsDict().seekEnum(termEnum, protoTerm.createTerm(scratchTerm));
-=======
         getTermsDict().seekEnum(termEnum, protoTerm.createTerm(scratchTerm), true);
->>>>>>> 2ede77ba
 
         final Term t2 = termEnum.term();
 
@@ -617,7 +580,6 @@
       while(true) {
         if (doContinue()) {
           break;
-<<<<<<< HEAD
         } else {
           if (!doPop()) {
             break;
@@ -672,7 +634,7 @@
 
           // Seek "forward":
           // TODO: more efficient seek?
-          getTermsDict().seekEnum(seekTermEnum, protoTerm.createTerm(scratchTerm));
+          getTermsDict().seekEnum(seekTermEnum, protoTerm.createTerm(scratchTerm), true);
 
           scratchTerm.bytes[upTo] = scratch[0];
           scratchTerm.bytes[upTo+1] = scratch[1];
@@ -721,7 +683,7 @@
 
             // OK seek "back"
             // TODO: more efficient seek?
-            getTermsDict().seekEnum(termEnum, seekTermEnum.term());
+            getTermsDict().seekEnum(termEnum, seekTermEnum.term(), true);
 
             scratchTerm.copy(seekTermEnum.term().bytes());
 
@@ -741,131 +703,6 @@
           upTo++;
         }
       }
-=======
-        } else {
-          if (!doPop()) {
-            break;
-          }
-        }
-      }
-
-      if (DEBUG_SURROGATES) {
-        System.out.println("  finish bmp ends");
-      }
-
-      doPushes();
-    }
-
-
-    // Look for seek type 1 ("push"): if the newly added
-    // suffix contains any S, we must try to seek to the
-    // corresponding E.  If we find a match, we go there;
-    // else we keep looking for additional S's in the new
-    // suffix.  This "starts" the dance, at this character
-    // position:
-    private void doPushes() throws IOException {
-
-      int upTo = newSuffixStart;
-      if (DEBUG_SURROGATES) {
-        System.out.println("  try push newSuffixStart=" + newSuffixStart + " scratchLen=" + scratchTerm.length);
-      }
-
-      while(upTo < scratchTerm.length) {
-        if (isNonBMPChar(scratchTerm.bytes, upTo) &&
-            (upTo > newSuffixStart ||
-             (upTo >= prevTerm.length ||
-              (!isNonBMPChar(prevTerm.bytes, upTo) &&
-               !isHighBMPChar(prevTerm.bytes, upTo))))) {
-
-          // A non-BMP char (4 bytes UTF8) starts here:
-          assert scratchTerm.length >= upTo + 4;
-          
-          final int savLength = scratchTerm.length;
-          scratch[0] = scratchTerm.bytes[upTo];
-          scratch[1] = scratchTerm.bytes[upTo+1];
-          scratch[2] = scratchTerm.bytes[upTo+2];
-
-          scratchTerm.bytes[upTo] = UTF8_HIGH_BMP_LEAD;
-          scratchTerm.bytes[upTo+1] = (byte) 0x80;
-          scratchTerm.bytes[upTo+2] = (byte) 0x80;
-          scratchTerm.length = upTo+3;
-
-          if (DEBUG_SURROGATES) {
-            System.out.println("    try seek 1 pos=" + upTo + " term=" + UnicodeUtil.toHexString(scratchTerm.utf8ToString()) + " " + scratchTerm.toString() + " len=" + scratchTerm.length);
-          }
-
-          // Seek "forward":
-          // TODO: more efficient seek?
-          getTermsDict().seekEnum(seekTermEnum, protoTerm.createTerm(scratchTerm), true);
-
-          scratchTerm.bytes[upTo] = scratch[0];
-          scratchTerm.bytes[upTo+1] = scratch[1];
-          scratchTerm.bytes[upTo+2] = scratch[2];
-          scratchTerm.length = savLength;
-
-          // Did we find a match?
-          final Term t2 = seekTermEnum.term();
-            
-          if (DEBUG_SURROGATES) {
-            if (t2 == null) {
-              System.out.println("      hit term=null");
-            } else {
-              System.out.println("      hit term=" + UnicodeUtil.toHexString(t2.text()) + " " + (t2==null? null:t2.bytes()));
-            }
-          }
-
-          // Since this was a seek "forward", we could hit
-          // EOF or a different field:
-          boolean matches;
-
-          if (t2 != null && t2.field() == fieldInfo.name) {
-            final BytesRef b2 = t2.bytes();
-            assert b2.offset == 0;
-            if (b2.length >= upTo+3 && isHighBMPChar(b2.bytes, upTo)) {
-              matches = true;
-              for(int i=0;i<upTo;i++) {
-                if (scratchTerm.bytes[i] != b2.bytes[i]) {
-                  matches = false;
-                  break;
-                }
-              }              
-                
-            } else {
-              matches = false;
-            }
-          } else {
-            matches = false;
-          }
-
-          if (matches) {
-
-            if (DEBUG_SURROGATES) {
-              System.out.println("      matches!");
-            }
-
-            // OK seek "back"
-            // TODO: more efficient seek?
-            getTermsDict().seekEnum(termEnum, seekTermEnum.term(), true);
-
-            scratchTerm.copy(seekTermEnum.term().bytes());
-
-            // +3 because we don't need to check the char
-            // at upTo: we know it's > BMP
-            upTo += 3;
-
-            // NOTE: we keep iterating, now, since this
-            // can easily "recurse".  Ie, after seeking
-            // forward at a certain char position, we may
-            // find another surrogate in our [new] suffix
-            // and must then do another seek (recurse)
-          } else {
-            upTo++;
-          }
-        } else {
-          upTo++;
-        }
-      }
->>>>>>> 2ede77ba
     }
 
     private boolean unicodeSortOrder;
@@ -879,11 +716,7 @@
         seekTermEnum = getTermsDict().terms(protoTerm);
         //System.out.println("  term=" + termEnum.term());
       } else {
-<<<<<<< HEAD
-        getTermsDict().seekEnum(termEnum, protoTerm);
-=======
         getTermsDict().seekEnum(termEnum, protoTerm, true);
->>>>>>> 2ede77ba
       }
       skipNext = true;
 
@@ -906,14 +739,11 @@
       } else {
         return BytesRef.getUTF8SortedAsUTF16Comparator();
       }
-<<<<<<< HEAD
-=======
     }
 
     @Override
     public void cacheCurrentTerm() throws IOException {
       getTermsDict().cacheCurrentTerm(termEnum);
->>>>>>> 2ede77ba
     }
 
     @Override
@@ -937,11 +767,7 @@
 
       assert termEnum != null;
 
-<<<<<<< HEAD
-      tis.seekEnum(termEnum, t0);
-=======
       tis.seekEnum(termEnum, t0, useCache);
->>>>>>> 2ede77ba
 
       final Term t = termEnum.term();
 
@@ -977,11 +803,7 @@
             if (seekToNonBMP(seekTermEnum, scratchTerm, i)) {
 
               scratchTerm.copy(seekTermEnum.term().bytes());
-<<<<<<< HEAD
-              getTermsDict().seekEnum(termEnum, seekTermEnum.term());
-=======
               getTermsDict().seekEnum(termEnum, seekTermEnum.term(), useCache);
->>>>>>> 2ede77ba
 
               newSuffixStart = 1+i;
 
